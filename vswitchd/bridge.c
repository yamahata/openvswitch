/* Copyright (c) 2008, 2009, 2010 Nicira Networks
 *
 * Licensed under the Apache License, Version 2.0 (the "License");
 * you may not use this file except in compliance with the License.
 * You may obtain a copy of the License at:
 *
 *     http://www.apache.org/licenses/LICENSE-2.0
 *
 * Unless required by applicable law or agreed to in writing, software
 * distributed under the License is distributed on an "AS IS" BASIS,
 * WITHOUT WARRANTIES OR CONDITIONS OF ANY KIND, either express or implied.
 * See the License for the specific language governing permissions and
 * limitations under the License.
 */

#include <config.h>
#include "bridge.h"
#include <assert.h>
#include <errno.h>
#include <arpa/inet.h>
#include <ctype.h>
#include <inttypes.h>
#include <net/if.h>
#include <openflow/openflow.h>
#include <signal.h>
#include <stdlib.h>
#include <strings.h>
#include <sys/stat.h>
#include <sys/socket.h>
#include <sys/types.h>
#include <unistd.h>
#include "bitmap.h"
#include "coverage.h"
#include "dirs.h"
#include "dynamic-string.h"
#include "flow.h"
#include "hash.h"
#include "jsonrpc.h"
#include "list.h"
#include "mac-learning.h"
#include "netdev.h"
#include "xflow-util.h"
#include "ofp-print.h"
#include "ofpbuf.h"
#include "ofproto/netflow.h"
#include "ofproto/ofproto.h"
#include "packets.h"
#include "poll-loop.h"
#include "port-array.h"
#include "proc-net-compat.h"
#include "process.h"
#include "sha1.h"
#include "shash.h"
#include "socket-util.h"
#include "stream-ssl.h"
#include "svec.h"
#include "timeval.h"
#include "util.h"
#include "unixctl.h"
#include "vconn.h"
#include "vswitchd/vswitch-idl.h"
#include "xenserver.h"
#include "xfif.h"
#include "xtoxll.h"
#include "sflow_api.h"

#define THIS_MODULE VLM_bridge
#include "vlog.h"

struct dst {
    uint16_t vlan;
    uint16_t xf_ifidx;
};

struct iface {
    /* These members are always valid. */
    struct port *port;          /* Containing port. */
    size_t port_ifidx;          /* Index within containing port. */
    char *name;                 /* Host network device name. */
    tag_type tag;               /* Tag associated with this interface. */
    long long delay_expires;    /* Time after which 'enabled' may change. */

    /* These members are valid only after bridge_reconfigure() causes them to
     * be initialized.*/
    int xf_ifidx;               /* Index within kernel datapath. */
    struct netdev *netdev;      /* Network device. */
    bool enabled;               /* May be chosen for flows? */

    /* This member is only valid *during* bridge_reconfigure(). */
    const struct ovsrec_interface *cfg;
};

#define BOND_MASK 0xff
struct bond_entry {
    int iface_idx;              /* Index of assigned iface, or -1 if none. */
    uint64_t tx_bytes;          /* Count of bytes recently transmitted. */
    tag_type iface_tag;         /* Tag associated with iface_idx. */
};

#define MAX_MIRRORS 32
typedef uint32_t mirror_mask_t;
#define MIRROR_MASK_C(X) UINT32_C(X)
BUILD_ASSERT_DECL(sizeof(mirror_mask_t) * CHAR_BIT >= MAX_MIRRORS);
struct mirror {
    struct bridge *bridge;
    size_t idx;
    char *name;

    /* Selection criteria. */
    struct shash src_ports;     /* Name is port name; data is always NULL. */
    struct shash dst_ports;     /* Name is port name; data is always NULL. */
    int *vlans;
    size_t n_vlans;

    /* Output. */
    struct port *out_port;
    int out_vlan;
};

#define FLOOD_PORT ((struct port *) 1) /* The 'flood' output port. */
struct port {
    struct bridge *bridge;
    size_t port_idx;
    int vlan;                   /* -1=trunk port, else a 12-bit VLAN ID. */
    unsigned long *trunks;      /* Bitmap of trunked VLANs, if 'vlan' == -1.
                                 * NULL if all VLANs are trunked. */
    char *name;

    /* An ordinary bridge port has 1 interface.
     * A bridge port for bonding has at least 2 interfaces. */
    struct iface **ifaces;
    size_t n_ifaces, allocated_ifaces;

    /* Bonding info. */
    struct bond_entry *bond_hash; /* An array of (BOND_MASK + 1) elements. */
    int active_iface;           /* Ifidx on which bcasts accepted, or -1. */
    tag_type active_iface_tag;  /* Tag for bcast flows. */
    tag_type no_ifaces_tag;     /* Tag for flows when all ifaces disabled. */
    int updelay, downdelay;     /* Delay before iface goes up/down, in ms. */
    bool bond_compat_is_stale;  /* Need to call port_update_bond_compat()? */
    bool bond_fake_iface;       /* Fake a bond interface for legacy compat? */
    long bond_next_fake_iface_update; /* Next update to fake bond stats. */
    int bond_rebalance_interval; /* Interval between rebalances, in ms. */
    long long int bond_next_rebalance; /* Next rebalancing time. */

    /* Port mirroring info. */
    mirror_mask_t src_mirrors;  /* Mirrors triggered when packet received. */
    mirror_mask_t dst_mirrors;  /* Mirrors triggered when packet sent. */
    bool is_mirror_output_port; /* Does port mirroring send frames here? */

    /* This member is only valid *during* bridge_reconfigure(). */
    const struct ovsrec_port *cfg;
};

#define DP_MAX_PORTS 255
struct bridge {
    struct list node;           /* Node in global list of bridges. */
    char *name;                 /* User-specified arbitrary name. */
    struct mac_learning *ml;    /* MAC learning table. */
    bool sent_config_request;   /* Successfully sent config request? */
    uint8_t default_ea[ETH_ADDR_LEN]; /* Default MAC. */

    /* OpenFlow switch processing. */
    struct ofproto *ofproto;    /* OpenFlow switch. */

    /* Description strings. */
    char *mfr_desc;             /* Manufacturer. */
    char *hw_desc;              /* Hardware. */
    char *sw_desc;              /* Software version. */
    char *serial_desc;          /* Serial number. */
    char *dp_desc;              /* Datapath description. */

    /* Kernel datapath information. */
    struct xfif *xfif;          /* Datapath. */
    struct port_array ifaces;   /* Indexed by kernel datapath port number. */

    /* Bridge ports. */
    struct port **ports;
    size_t n_ports, allocated_ports;
    struct shash iface_by_name; /* "struct iface"s indexed by name. */
    struct shash port_by_name;  /* "struct port"s indexed by name. */

    /* Bonding. */
    bool has_bonded_ports;

    /* Flow tracking. */
    bool flush;

    /* Flow statistics gathering. */
    time_t next_stats_request;

    /* Port mirroring. */
    struct mirror *mirrors[MAX_MIRRORS];

    /* This member is only valid *during* bridge_reconfigure(). */
    const struct ovsrec_bridge *cfg;
};

/* List of all bridges. */
static struct list all_bridges = LIST_INITIALIZER(&all_bridges);

/* Maximum number of datapaths. */
enum { DP_MAX = 256 };

static struct bridge *bridge_create(const struct ovsrec_bridge *br_cfg);
static void bridge_destroy(struct bridge *);
static struct bridge *bridge_lookup(const char *name);
static unixctl_cb_func bridge_unixctl_dump_flows;
static int bridge_run_one(struct bridge *);
static size_t bridge_get_controllers(const struct ovsrec_open_vswitch *ovs_cfg,
                                     const struct bridge *br,
                                     struct ovsrec_controller ***controllersp);
static void bridge_reconfigure_one(const struct ovsrec_open_vswitch *,
                                   struct bridge *);
static void bridge_reconfigure_remotes(const struct ovsrec_open_vswitch *,
                                       struct bridge *,
                                       const struct sockaddr_in *managers,
                                       size_t n_managers);
static void bridge_get_all_ifaces(const struct bridge *, struct shash *ifaces);
static void bridge_fetch_dp_ifaces(struct bridge *);
static void bridge_flush(struct bridge *);
static void bridge_pick_local_hw_addr(struct bridge *,
                                      uint8_t ea[ETH_ADDR_LEN],
                                      struct iface **hw_addr_iface);
static uint64_t bridge_pick_datapath_id(struct bridge *,
                                        const uint8_t bridge_ea[ETH_ADDR_LEN],
                                        struct iface *hw_addr_iface);
static struct iface *bridge_get_local_iface(struct bridge *);
static uint64_t dpid_from_hash(const void *, size_t nbytes);

static unixctl_cb_func bridge_unixctl_fdb_show;

static void bond_init(void);
static void bond_run(struct bridge *);
static void bond_wait(struct bridge *);
static void bond_rebalance_port(struct port *);
static void bond_send_learning_packets(struct port *);
static void bond_enable_slave(struct iface *iface, bool enable);

static struct port *port_create(struct bridge *, const char *name);
static void port_reconfigure(struct port *, const struct ovsrec_port *);
static void port_del_ifaces(struct port *, const struct ovsrec_port *);
static void port_destroy(struct port *);
static struct port *port_lookup(const struct bridge *, const char *name);
static struct iface *port_lookup_iface(const struct port *, const char *name);
static struct port *port_from_xf_ifidx(const struct bridge *,
                                       uint16_t xf_ifidx);
static void port_update_bond_compat(struct port *);
static void port_update_vlan_compat(struct port *);
static void port_update_bonding(struct port *);

static struct mirror *mirror_create(struct bridge *, const char *name);
static void mirror_destroy(struct mirror *);
static void mirror_reconfigure(struct bridge *);
static void mirror_reconfigure_one(struct mirror *, struct ovsrec_mirror *);
static bool vlan_is_mirrored(const struct mirror *, int vlan);

static struct iface *iface_create(struct port *port, 
                                  const struct ovsrec_interface *if_cfg);
static void iface_destroy(struct iface *);
static struct iface *iface_lookup(const struct bridge *, const char *name);
static struct iface *iface_from_xf_ifidx(const struct bridge *,
                                         uint16_t xf_ifidx);
static bool iface_is_internal(const struct bridge *, const char *name);
static void iface_set_mac(struct iface *);

/* Hooks into ofproto processing. */
static struct ofhooks bridge_ofhooks;

/* Public functions. */

/* Adds the name of each interface used by a bridge, including local and
 * internal ports, to 'svec'. */
void
bridge_get_ifaces(struct svec *svec) 
{
    struct bridge *br, *next;
    size_t i, j;

    LIST_FOR_EACH_SAFE (br, next, struct bridge, node, &all_bridges) {
        for (i = 0; i < br->n_ports; i++) {
            struct port *port = br->ports[i];

            for (j = 0; j < port->n_ifaces; j++) {
                struct iface *iface = port->ifaces[j];
                if (iface->xf_ifidx < 0) {
                    VLOG_ERR("%s interface not in datapath %s, ignoring",
                             iface->name, xfif_name(br->xfif));
                } else {
                    if (iface->xf_ifidx != XFLOWP_LOCAL) {
                        svec_add(svec, iface->name);
                    }
                }
            }
        }
    }
}

void
bridge_init(const struct ovsrec_open_vswitch *cfg)
{
    struct svec bridge_names;
    struct svec xfif_names, xfif_types;
    size_t i;

    unixctl_command_register("fdb/show", bridge_unixctl_fdb_show, NULL);

    svec_init(&bridge_names);
    for (i = 0; i < cfg->n_bridges; i++) {
        svec_add(&bridge_names, cfg->bridges[i]->name);
    }
    svec_sort(&bridge_names);

    svec_init(&xfif_names);
    svec_init(&xfif_types);
    xf_enumerate_types(&xfif_types);
    for (i = 0; i < xfif_types.n; i++) {
        struct xfif *xfif;
        int retval;
        size_t j;

        xf_enumerate_names(xfif_types.names[i], &xfif_names);

        for (j = 0; j < xfif_names.n; j++) {
            retval = xfif_open(xfif_names.names[j], xfif_types.names[i], &xfif);
            if (!retval) {
                struct svec all_names;
                size_t k;

                svec_init(&all_names);
                xfif_get_all_names(xfif, &all_names);
                for (k = 0; k < all_names.n; k++) {
                    if (svec_contains(&bridge_names, all_names.names[k])) {
                        goto found;
                    }
                }
                xfif_delete(xfif);
            found:
                svec_destroy(&all_names);
                xfif_close(xfif);
            }
        }
    }
<<<<<<< HEAD
    svec_destroy(&xfif_names);
    svec_destroy(&xfif_types);
=======
    svec_destroy(&bridge_names);
    svec_destroy(&dpif_names);
    svec_destroy(&dpif_types);
>>>>>>> ca247927

    unixctl_command_register("bridge/dump-flows", bridge_unixctl_dump_flows,
                             NULL);

    bond_init();
    bridge_reconfigure(cfg);
}

#ifdef HAVE_OPENSSL
static void
bridge_configure_ssl(const struct ovsrec_ssl *ssl)
{
    /* XXX SSL should be configurable on a per-bridge basis. */
    if (ssl) {
        stream_ssl_set_private_key_file(ssl->private_key);
        stream_ssl_set_certificate_file(ssl->certificate);
        stream_ssl_set_ca_cert_file(ssl->ca_cert, ssl->bootstrap_ca_cert);
    }
}
#endif

/* Attempt to create the network device 'iface_name' through the netdev
 * library. */
static int
set_up_iface(const struct ovsrec_interface *iface_cfg, struct iface *iface,
             bool create)
{
    struct shash_node *node;
    struct shash options;
    int error = 0;
    size_t i;

    shash_init(&options);
    for (i = 0; i < iface_cfg->n_options; i++) {
        shash_add(&options, iface_cfg->key_options[i],
                  xstrdup(iface_cfg->value_options[i]));
    }

    if (create) {
        struct netdev_options netdev_options;

        memset(&netdev_options, 0, sizeof netdev_options);
        netdev_options.name = iface_cfg->name;
        if (!strcmp(iface_cfg->type, "internal")) {
            /* An "internal" config type maps to a netdev "system" type. */
            netdev_options.type = "system";
        } else {
            netdev_options.type = iface_cfg->type;
        }
        netdev_options.args = &options;
        netdev_options.ethertype = NETDEV_ETH_TYPE_NONE;
        netdev_options.may_create = true;
        netdev_options.may_open = true;
        if (iface_is_internal(iface->port->bridge, iface_cfg->name)) {
            netdev_options.may_open = true;
        }

        error = netdev_open(&netdev_options, &iface->netdev);

        if (iface->netdev) {
            netdev_get_carrier(iface->netdev, &iface->enabled);
        }
    } else if (iface->netdev) {
        const char *netdev_type = netdev_get_type(iface->netdev);
        const char *iface_type = iface_cfg->type && strlen(iface_cfg->type)
                                  ? iface_cfg->type : NULL;

        /* An "internal" config type maps to a netdev "system" type. */
        if (iface_type && !strcmp(iface_type, "internal")) {
            iface_type = "system";
        }

        if (!iface_type || !strcmp(netdev_type, iface_type)) {
            error = netdev_reconfigure(iface->netdev, &options);
        } else {
            VLOG_WARN("%s: attempting change device type from %s to %s",
                      iface_cfg->name, netdev_type, iface_type);
            error = EINVAL;
        }
    }

    SHASH_FOR_EACH (node, &options) {
        free(node->data);
    }
    shash_destroy(&options);

    return error;
}

static int
reconfigure_iface(const struct ovsrec_interface *iface_cfg, struct iface *iface)
{
    return set_up_iface(iface_cfg, iface, false);
}

static bool
check_iface_netdev(struct bridge *br OVS_UNUSED, struct iface *iface,
                   void *aux OVS_UNUSED)
{
    if (!iface->netdev) {
        int error = set_up_iface(iface->cfg, iface, true);
        if (error) {
            VLOG_WARN("could not open netdev on %s, dropping: %s", iface->name,
                                                               strerror(error));
            return false;
        }
    }

    return true;
}

static bool
check_iface_xf_ifidx(struct bridge *br, struct iface *iface,
                     void *aux OVS_UNUSED)
{
    if (iface->xf_ifidx >= 0) {
        VLOG_DBG("%s has interface %s on port %d",
                 xfif_name(br->xfif),
                 iface->name, iface->xf_ifidx);
        return true;
    } else {
        VLOG_ERR("%s interface not in %s, dropping",
                 iface->name, xfif_name(br->xfif));
        return false;
    }
}

static bool
set_iface_properties(struct bridge *br OVS_UNUSED, struct iface *iface,
                     void *aux OVS_UNUSED)
{
    /* Set policing attributes. */
    netdev_set_policing(iface->netdev,
                        iface->cfg->ingress_policing_rate,
                        iface->cfg->ingress_policing_burst);

    /* Set MAC address of internal interfaces other than the local
     * interface. */
    if (iface->xf_ifidx != XFLOWP_LOCAL
        && iface_is_internal(br, iface->name)) {
        iface_set_mac(iface);
    }

    return true;
}

/* Calls 'cb' for each interfaces in 'br', passing along the 'aux' argument.
 * Deletes from 'br' all the interfaces for which 'cb' returns false, and then
 * deletes from 'br' any ports that no longer have any interfaces. */
static void
iterate_and_prune_ifaces(struct bridge *br,
                         bool (*cb)(struct bridge *, struct iface *,
                                    void *aux),
                         void *aux)
{
    size_t i, j;

    for (i = 0; i < br->n_ports; ) {
        struct port *port = br->ports[i];
        for (j = 0; j < port->n_ifaces; ) {
            struct iface *iface = port->ifaces[j];
            if (cb(br, iface, aux)) {
                j++;
            } else {
                iface_destroy(iface);
            }
        }

        if (port->n_ifaces) {
            i++;
        } else  {
            VLOG_ERR("%s port has no interfaces, dropping", port->name);
            port_destroy(port);
        }
    }
}

/* Looks at the list of managers in 'ovs_cfg' and extracts their remote IP
 * addresses and ports into '*managersp' and '*n_managersp'.  The caller is
 * responsible for freeing '*managersp' (with free()).
 *
 * You may be asking yourself "why does ovs-vswitchd care?", because
 * ovsdb-server is responsible for connecting to the managers, and ovs-vswitchd
 * should not be and in fact is not directly involved in that.  But
 * ovs-vswitchd needs to make sure that ovsdb-server can reach the managers, so
 * it has to tell in-band control where the managers are to enable that.
 */
static void
collect_managers(const struct ovsrec_open_vswitch *ovs_cfg,
                 struct sockaddr_in **managersp, size_t *n_managersp)
{
    struct sockaddr_in *managers = NULL;
    size_t n_managers = 0;

    if (ovs_cfg->n_managers > 0) {
        size_t i;

        managers = xmalloc(ovs_cfg->n_managers * sizeof *managers);
        for (i = 0; i < ovs_cfg->n_managers; i++) {
            const char *name = ovs_cfg->managers[i];
            struct sockaddr_in *sin = &managers[i];

            if ((!strncmp(name, "tcp:", 4)
                 && inet_parse_active(name + 4, JSONRPC_TCP_PORT, sin)) ||
                (!strncmp(name, "ssl:", 4)
                 && inet_parse_active(name + 4, JSONRPC_SSL_PORT, sin))) {
                n_managers++;
            }
        }
    }

    *managersp = managers;
    *n_managersp = n_managers;
}

void
bridge_reconfigure(const struct ovsrec_open_vswitch *ovs_cfg)
{
    struct ovsdb_idl_txn *txn;
    struct shash old_br, new_br;
    struct shash_node *node;
    struct bridge *br, *next;
    struct sockaddr_in *managers;
    size_t n_managers;
    size_t i;
    int sflow_bridge_number;

    COVERAGE_INC(bridge_reconfigure);

    txn = ovsdb_idl_txn_create(ovs_cfg->header_.table->idl);

    collect_managers(ovs_cfg, &managers, &n_managers);

    /* Collect old and new bridges. */
    shash_init(&old_br);
    shash_init(&new_br);
    LIST_FOR_EACH (br, struct bridge, node, &all_bridges) {
        shash_add(&old_br, br->name, br);
    }
    for (i = 0; i < ovs_cfg->n_bridges; i++) {
        const struct ovsrec_bridge *br_cfg = ovs_cfg->bridges[i];
        if (!shash_add_once(&new_br, br_cfg->name, br_cfg)) {
            VLOG_WARN("more than one bridge named %s", br_cfg->name);
        }
    }

    /* Get rid of deleted bridges and add new bridges. */
    LIST_FOR_EACH_SAFE (br, next, struct bridge, node, &all_bridges) {
        struct ovsrec_bridge *br_cfg = shash_find_data(&new_br, br->name);
        if (br_cfg) {
            br->cfg = br_cfg;
        } else {
            bridge_destroy(br);
        }
    }
    SHASH_FOR_EACH (node, &new_br) {
        const char *br_name = node->name;
        const struct ovsrec_bridge *br_cfg = node->data;
        br = shash_find_data(&old_br, br_name);
        if (br) {
            /* If the bridge datapath type has changed, we need to tear it
             * down and recreate. */
            if (strcmp(br->cfg->datapath_type, br_cfg->datapath_type)) {
                bridge_destroy(br);
                bridge_create(br_cfg);
            }
        } else {
            bridge_create(br_cfg);
        }
    }
    shash_destroy(&old_br);
    shash_destroy(&new_br);

#ifdef HAVE_OPENSSL
    /* Configure SSL. */
    bridge_configure_ssl(ovs_cfg->ssl);
#endif

    /* Reconfigure all bridges. */
    LIST_FOR_EACH (br, struct bridge, node, &all_bridges) {
        bridge_reconfigure_one(ovs_cfg, br);
    }

    /* Add and delete ports on all datapaths.
     *
     * The kernel will reject any attempt to add a given port to a datapath if
     * that port already belongs to a different datapath, so we must do all
     * port deletions before any port additions. */
    LIST_FOR_EACH (br, struct bridge, node, &all_bridges) {
        struct xflow_port *xfif_ports;
        size_t n_xfif_ports;
        struct shash want_ifaces;

        xfif_port_list(br->xfif, &xfif_ports, &n_xfif_ports);
        bridge_get_all_ifaces(br, &want_ifaces);
        for (i = 0; i < n_xfif_ports; i++) {
            const struct xflow_port *p = &xfif_ports[i];
            if (!shash_find(&want_ifaces, p->devname)
                && strcmp(p->devname, br->name)) {
                int retval = xfif_port_del(br->xfif, p->port);
                if (retval) {
                    VLOG_ERR("failed to remove %s interface from %s: %s",
                             p->devname, xfif_name(br->xfif),
                             strerror(retval));
                }
            }
        }
        shash_destroy(&want_ifaces);
        free(xfif_ports);
    }
    LIST_FOR_EACH (br, struct bridge, node, &all_bridges) {
        struct xflow_port *xfif_ports;
        size_t n_xfif_ports;
        struct shash cur_ifaces, want_ifaces;
        struct shash_node *node;

        /* Get the set of interfaces currently in this datapath. */
        xfif_port_list(br->xfif, &xfif_ports, &n_xfif_ports);
        shash_init(&cur_ifaces);
        for (i = 0; i < n_xfif_ports; i++) {
            const char *name = xfif_ports[i].devname;
            if (!shash_find(&cur_ifaces, name)) {
                shash_add(&cur_ifaces, name, NULL);
            }
        }
        free(xfif_ports);

        /* Get the set of interfaces we want on this datapath. */
        bridge_get_all_ifaces(br, &want_ifaces);

        SHASH_FOR_EACH (node, &want_ifaces) {
            const char *if_name = node->name;
            struct iface *iface = node->data;

            if (shash_find(&cur_ifaces, if_name)) {
                /* Already exists, just reconfigure it. */
                if (iface) {
                    reconfigure_iface(iface->cfg, iface);
                }
            } else {
                /* Need to add to datapath. */
                bool internal;
                int error;

                /* Add to datapath. */
                internal = iface_is_internal(br, if_name);
                error = xfif_port_add(br->xfif, if_name,
                                      internal ? XFLOW_PORT_INTERNAL : 0, NULL);
                if (error == EFBIG) {
                    VLOG_ERR("ran out of valid port numbers on %s",
                             xfif_name(br->xfif));
                    break;
                } else if (error) {
                    VLOG_ERR("failed to add %s interface to %s: %s",
                             if_name, xfif_name(br->xfif), strerror(error));
                }
            }
        }
        shash_destroy(&cur_ifaces);
        shash_destroy(&want_ifaces);
    }
    sflow_bridge_number = 0;
    LIST_FOR_EACH (br, struct bridge, node, &all_bridges) {
        uint8_t ea[8];
        uint64_t dpid;
        struct iface *local_iface;
        struct iface *hw_addr_iface;
        char *dpid_string;

        bridge_fetch_dp_ifaces(br);

        iterate_and_prune_ifaces(br, check_iface_netdev, NULL);
        iterate_and_prune_ifaces(br, check_iface_xf_ifidx, NULL);

        /* Pick local port hardware address, datapath ID. */
        bridge_pick_local_hw_addr(br, ea, &hw_addr_iface);
        local_iface = bridge_get_local_iface(br);
        if (local_iface) {
            int error = netdev_set_etheraddr(local_iface->netdev, ea);
            if (error) {
                static struct vlog_rate_limit rl = VLOG_RATE_LIMIT_INIT(1, 5);
                VLOG_ERR_RL(&rl, "bridge %s: failed to set bridge "
                            "Ethernet address: %s",
                            br->name, strerror(error));
            }
        }

        dpid = bridge_pick_datapath_id(br, ea, hw_addr_iface);
        ofproto_set_datapath_id(br->ofproto, dpid);

        dpid_string = xasprintf("%012"PRIx64, dpid);
        ovsrec_bridge_set_datapath_id(br->cfg, dpid_string);
        free(dpid_string);

        /* Set NetFlow configuration on this bridge. */
        if (br->cfg->netflow) {
            struct ovsrec_netflow *nf_cfg = br->cfg->netflow;
            struct netflow_options opts;

            memset(&opts, 0, sizeof opts);

            xfif_get_netflow_ids(br->xfif, &opts.engine_type, &opts.engine_id);
            if (nf_cfg->engine_type) {
                opts.engine_type = *nf_cfg->engine_type;
            }
            if (nf_cfg->engine_id) {
                opts.engine_id = *nf_cfg->engine_id;
            }

            opts.active_timeout = nf_cfg->active_timeout;
            if (!opts.active_timeout) {
                opts.active_timeout = -1;
            } else if (opts.active_timeout < 0) {
                VLOG_WARN("bridge %s: active timeout interval set to negative "
                          "value, using default instead (%d seconds)", br->name,
                          NF_ACTIVE_TIMEOUT_DEFAULT);
                opts.active_timeout = -1;
            }

            opts.add_id_to_iface = nf_cfg->add_id_to_interface;
            if (opts.add_id_to_iface) {
                if (opts.engine_id > 0x7f) {
                    VLOG_WARN("bridge %s: netflow port mangling may conflict "
                              "with another vswitch, choose an engine id less "
                              "than 128", br->name);
                }
                if (br->n_ports > 508) {
                    VLOG_WARN("bridge %s: netflow port mangling will conflict "
                              "with another port when more than 508 ports are "
                              "used", br->name);
                }
            }

            opts.collectors.n = nf_cfg->n_targets;
            opts.collectors.names = nf_cfg->targets;
            if (ofproto_set_netflow(br->ofproto, &opts)) {
                VLOG_ERR("bridge %s: problem setting netflow collectors", 
                         br->name);
            }
        } else {
            ofproto_set_netflow(br->ofproto, NULL);
        }

        /* Set sFlow configuration on this bridge. */
        if (br->cfg->sflow) {
            const struct ovsrec_sflow *sflow_cfg = br->cfg->sflow;
            struct ovsrec_controller **controllers;
            struct ofproto_sflow_options oso;
            size_t n_controllers;
            size_t i;

            memset(&oso, 0, sizeof oso);

            oso.targets.n = sflow_cfg->n_targets;
            oso.targets.names = sflow_cfg->targets;

            oso.sampling_rate = SFL_DEFAULT_SAMPLING_RATE;
            if (sflow_cfg->sampling) {
                oso.sampling_rate = *sflow_cfg->sampling;
            }

            oso.polling_interval = SFL_DEFAULT_POLLING_INTERVAL;
            if (sflow_cfg->polling) {
                oso.polling_interval = *sflow_cfg->polling;
            }

            oso.header_len = SFL_DEFAULT_HEADER_SIZE;
            if (sflow_cfg->header) {
                oso.header_len = *sflow_cfg->header;
            }

            oso.sub_id = sflow_bridge_number++;
            oso.agent_device = sflow_cfg->agent;

            oso.control_ip = NULL;
            n_controllers = bridge_get_controllers(ovs_cfg, br, &controllers);
            for (i = 0; i < n_controllers; i++) {
                if (controllers[i]->local_ip) {
                    oso.control_ip = controllers[i]->local_ip;
                    break;
                }
            }
            ofproto_set_sflow(br->ofproto, &oso);

            /* Do not destroy oso.targets because it is owned by sflow_cfg. */
        } else {
            ofproto_set_sflow(br->ofproto, NULL);
        }

        /* Update the controller and related settings.  It would be more
         * straightforward to call this from bridge_reconfigure_one(), but we
         * can't do it there for two reasons.  First, and most importantly, at
         * that point we don't know the xf_ifidx of any interfaces that have
         * been added to the bridge (because we haven't actually added them to
         * the datapath).  Second, at that point we haven't set the datapath ID
         * yet; when a controller is configured, resetting the datapath ID will
         * immediately disconnect from the controller, so it's better to set
         * the datapath ID before the controller. */
        bridge_reconfigure_remotes(ovs_cfg, br, managers, n_managers);
    }
    LIST_FOR_EACH (br, struct bridge, node, &all_bridges) {
        for (i = 0; i < br->n_ports; i++) {
            struct port *port = br->ports[i];

            port_update_vlan_compat(port);
            port_update_bonding(port);
        }
    }
    LIST_FOR_EACH (br, struct bridge, node, &all_bridges) {
        iterate_and_prune_ifaces(br, set_iface_properties, NULL);
    }

    ovsrec_open_vswitch_set_cur_cfg(ovs_cfg, ovs_cfg->next_cfg);

    ovsdb_idl_txn_commit(txn);
    ovsdb_idl_txn_destroy(txn); /* XXX */

    free(managers);
}

static const char *
get_ovsrec_key_value(const char *key, char **keys, char **values, size_t n)
{
    size_t i;

    for (i = 0; i < n; i++) {
        if (!strcmp(keys[i], key)) {
            return values[i];
        }
    }
    return NULL;
}

static const char *
bridge_get_other_config(const struct ovsrec_bridge *br_cfg, const char *key)
{
    return get_ovsrec_key_value(key,
                                br_cfg->key_other_config,
                                br_cfg->value_other_config,
                                br_cfg->n_other_config);
}

static void
bridge_pick_local_hw_addr(struct bridge *br, uint8_t ea[ETH_ADDR_LEN],
                          struct iface **hw_addr_iface)
{
    const char *hwaddr;
    size_t i, j;
    int error;

    *hw_addr_iface = NULL;

    /* Did the user request a particular MAC? */
    hwaddr = bridge_get_other_config(br->cfg, "hwaddr");
    if (hwaddr && eth_addr_from_string(hwaddr, ea)) {
        if (eth_addr_is_multicast(ea)) {
            VLOG_ERR("bridge %s: cannot set MAC address to multicast "
                     "address "ETH_ADDR_FMT, br->name, ETH_ADDR_ARGS(ea));
        } else if (eth_addr_is_zero(ea)) {
            VLOG_ERR("bridge %s: cannot set MAC address to zero", br->name);
        } else {
            return;
        }
    }

    /* Otherwise choose the minimum non-local MAC address among all of the
     * interfaces. */
    memset(ea, 0xff, sizeof ea);
    for (i = 0; i < br->n_ports; i++) {
        struct port *port = br->ports[i];
        uint8_t iface_ea[ETH_ADDR_LEN];
        struct iface *iface;

        /* Mirror output ports don't participate. */
        if (port->is_mirror_output_port) {
            continue;
        }

        /* Choose the MAC address to represent the port. */
        if (port->cfg->mac && eth_addr_from_string(port->cfg->mac, iface_ea)) {
            /* Find the interface with this Ethernet address (if any) so that
             * we can provide the correct devname to the caller. */
            iface = NULL;
            for (j = 0; j < port->n_ifaces; j++) {
                struct iface *candidate = port->ifaces[j];
                uint8_t candidate_ea[ETH_ADDR_LEN];
                if (!netdev_get_etheraddr(candidate->netdev, candidate_ea)
                    && eth_addr_equals(iface_ea, candidate_ea)) {
                    iface = candidate;
                }
            }
        } else {
            /* Choose the interface whose MAC address will represent the port.
             * The Linux kernel bonding code always chooses the MAC address of
             * the first slave added to a bond, and the Fedora networking
             * scripts always add slaves to a bond in alphabetical order, so
             * for compatibility we choose the interface with the name that is
             * first in alphabetical order. */
            iface = port->ifaces[0];
            for (j = 1; j < port->n_ifaces; j++) {
                struct iface *candidate = port->ifaces[j];
                if (strcmp(candidate->name, iface->name) < 0) {
                    iface = candidate;
                }
            }

            /* The local port doesn't count (since we're trying to choose its
             * MAC address anyway). */
            if (iface->xf_ifidx == XFLOWP_LOCAL) {
                continue;
            }

            /* Grab MAC. */
            error = netdev_get_etheraddr(iface->netdev, iface_ea);
            if (error) {
                static struct vlog_rate_limit rl = VLOG_RATE_LIMIT_INIT(1, 5);
                VLOG_ERR_RL(&rl, "failed to obtain Ethernet address of %s: %s",
                            iface->name, strerror(error));
                continue;
            }
        }

        /* Compare against our current choice. */
        if (!eth_addr_is_multicast(iface_ea) &&
            !eth_addr_is_local(iface_ea) &&
            !eth_addr_is_reserved(iface_ea) &&
            !eth_addr_is_zero(iface_ea) &&
            memcmp(iface_ea, ea, ETH_ADDR_LEN) < 0)
        {
            memcpy(ea, iface_ea, ETH_ADDR_LEN);
            *hw_addr_iface = iface;
        }
    }
    if (eth_addr_is_multicast(ea)) {
        memcpy(ea, br->default_ea, ETH_ADDR_LEN);
        *hw_addr_iface = NULL;
        VLOG_WARN("bridge %s: using default bridge Ethernet "
                  "address "ETH_ADDR_FMT, br->name, ETH_ADDR_ARGS(ea));
    } else {
        VLOG_DBG("bridge %s: using bridge Ethernet address "ETH_ADDR_FMT,
                 br->name, ETH_ADDR_ARGS(ea));
    }
}

/* Choose and returns the datapath ID for bridge 'br' given that the bridge
 * Ethernet address is 'bridge_ea'.  If 'bridge_ea' is the Ethernet address of
 * an interface on 'br', then that interface must be passed in as
 * 'hw_addr_iface'; if 'bridge_ea' was derived some other way, then
 * 'hw_addr_iface' must be passed in as a null pointer. */
static uint64_t
bridge_pick_datapath_id(struct bridge *br,
                        const uint8_t bridge_ea[ETH_ADDR_LEN],
                        struct iface *hw_addr_iface)
{
    /*
     * The procedure for choosing a bridge MAC address will, in the most
     * ordinary case, also choose a unique MAC that we can use as a datapath
     * ID.  In some special cases, though, multiple bridges will end up with
     * the same MAC address.  This is OK for the bridges, but it will confuse
     * the OpenFlow controller, because each datapath needs a unique datapath
     * ID.
     *
     * Datapath IDs must be unique.  It is also very desirable that they be
     * stable from one run to the next, so that policy set on a datapath
     * "sticks".
     */
    const char *datapath_id;
    uint64_t dpid;

    datapath_id = bridge_get_other_config(br->cfg, "datapath-id");
    if (datapath_id && dpid_from_string(datapath_id, &dpid)) {
        return dpid;
    }

    if (hw_addr_iface) {
        int vlan;
        if (!netdev_get_vlan_vid(hw_addr_iface->netdev, &vlan)) {
            /*
             * A bridge whose MAC address is taken from a VLAN network device
             * (that is, a network device created with vconfig(8) or similar
             * tool) will have the same MAC address as a bridge on the VLAN
             * device's physical network device.
             *
             * Handle this case by hashing the physical network device MAC
             * along with the VLAN identifier.
             */
            uint8_t buf[ETH_ADDR_LEN + 2];
            memcpy(buf, bridge_ea, ETH_ADDR_LEN);
            buf[ETH_ADDR_LEN] = vlan >> 8;
            buf[ETH_ADDR_LEN + 1] = vlan;
            return dpid_from_hash(buf, sizeof buf);
        } else {
            /*
             * Assume that this bridge's MAC address is unique, since it
             * doesn't fit any of the cases we handle specially.
             */
        }
    } else {
        /*
         * A purely internal bridge, that is, one that has no non-virtual
         * network devices on it at all, is more difficult because it has no
         * natural unique identifier at all.
         *
         * When the host is a XenServer, we handle this case by hashing the
         * host's UUID with the name of the bridge.  Names of bridges are
         * persistent across XenServer reboots, although they can be reused if
         * an internal network is destroyed and then a new one is later
         * created, so this is fairly effective.
         *
         * When the host is not a XenServer, we punt by using a random MAC
         * address on each run.
         */
        const char *host_uuid = xenserver_get_host_uuid();
        if (host_uuid) {
            char *combined = xasprintf("%s,%s", host_uuid, br->name);
            dpid = dpid_from_hash(combined, strlen(combined));
            free(combined);
            return dpid;
        }
    }

    return eth_addr_to_uint64(bridge_ea);
}

static uint64_t
dpid_from_hash(const void *data, size_t n)
{
    uint8_t hash[SHA1_DIGEST_SIZE];

    BUILD_ASSERT_DECL(sizeof hash >= ETH_ADDR_LEN);
    sha1_bytes(data, n, hash);
    eth_addr_mark_random(hash);
    return eth_addr_to_uint64(hash);
}

int
bridge_run(void)
{
    struct bridge *br, *next;
    int retval;

    retval = 0;
    LIST_FOR_EACH_SAFE (br, next, struct bridge, node, &all_bridges) {
        int error = bridge_run_one(br);
        if (error) {
            static struct vlog_rate_limit rl = VLOG_RATE_LIMIT_INIT(1, 5);
            VLOG_ERR_RL(&rl, "bridge %s: datapath was destroyed externally, "
                        "forcing reconfiguration", br->name);
            if (!retval) {
                retval = error;
            }
        }
    }
    return retval;
}

void
bridge_wait(void)
{
    struct bridge *br;

    LIST_FOR_EACH (br, struct bridge, node, &all_bridges) {
        ofproto_wait(br->ofproto);
        if (ofproto_has_controller(br->ofproto)) {
            continue;
        }

        mac_learning_wait(br->ml);
        bond_wait(br);
    }
}

/* Forces 'br' to revalidate all of its flows.  This is appropriate when 'br''s
 * configuration changes.  */
static void
bridge_flush(struct bridge *br)
{
    COVERAGE_INC(bridge_flush);
    br->flush = true;
    mac_learning_flush(br->ml);
}

/* Returns the 'br' interface for the XFLOWP_LOCAL port, or null if 'br' has no
 * such interface. */
static struct iface *
bridge_get_local_iface(struct bridge *br)
{
    size_t i, j;

    for (i = 0; i < br->n_ports; i++) {
        struct port *port = br->ports[i];
        for (j = 0; j < port->n_ifaces; j++) {
            struct iface *iface = port->ifaces[j];
            if (iface->xf_ifidx == XFLOWP_LOCAL) {
                return iface;
            }
        }
    }

    return NULL;
}

/* Bridge unixctl user interface functions. */
static void
bridge_unixctl_fdb_show(struct unixctl_conn *conn,
                        const char *args, void *aux OVS_UNUSED)
{
    struct ds ds = DS_EMPTY_INITIALIZER;
    const struct bridge *br;
    const struct mac_entry *e;

    br = bridge_lookup(args);
    if (!br) {
        unixctl_command_reply(conn, 501, "no such bridge");
        return;
    }

    ds_put_cstr(&ds, " port  VLAN  MAC                Age\n");
    LIST_FOR_EACH (e, struct mac_entry, lru_node, &br->ml->lrus) {
        if (e->port < 0 || e->port >= br->n_ports) {
            continue;
        }
        ds_put_format(&ds, "%5d  %4d  "ETH_ADDR_FMT"  %3d\n",
                      br->ports[e->port]->ifaces[0]->xf_ifidx,
                      e->vlan, ETH_ADDR_ARGS(e->mac), mac_entry_age(e));
    }
    unixctl_command_reply(conn, 200, ds_cstr(&ds));
    ds_destroy(&ds);
}

/* Bridge reconfiguration functions. */
static struct bridge *
bridge_create(const struct ovsrec_bridge *br_cfg)
{
    struct bridge *br;
    int error;

    assert(!bridge_lookup(br_cfg->name));
    br = xzalloc(sizeof *br);

    error = xfif_create_and_open(br_cfg->name, br_cfg->datapath_type,
                                 &br->xfif);
    if (error) {
        free(br);
        return NULL;
    }
    xfif_flow_flush(br->xfif);

    error = ofproto_create(br_cfg->name, br_cfg->datapath_type, &bridge_ofhooks,
                           br, &br->ofproto);
    if (error) {
        VLOG_ERR("failed to create switch %s: %s", br_cfg->name,
                 strerror(error));
        xfif_delete(br->xfif);
        xfif_close(br->xfif);
        free(br);
        return NULL;
    }

    br->name = xstrdup(br_cfg->name);
    br->cfg = br_cfg;
    br->ml = mac_learning_create();
    br->sent_config_request = false;
    eth_addr_nicira_random(br->default_ea);

    port_array_init(&br->ifaces);

    shash_init(&br->port_by_name);
    shash_init(&br->iface_by_name);

    br->flush = false;

    list_push_back(&all_bridges, &br->node);

    VLOG_INFO("created bridge %s on %s", br->name, xfif_name(br->xfif));

    return br;
}

static void
bridge_destroy(struct bridge *br)
{
    if (br) {
        int error;

        while (br->n_ports > 0) {
            port_destroy(br->ports[br->n_ports - 1]);
        }
        list_remove(&br->node);
        error = xfif_delete(br->xfif);
        if (error && error != ENOENT) {
            VLOG_ERR("failed to delete %s: %s",
                     xfif_name(br->xfif), strerror(error));
        }
        xfif_close(br->xfif);
        ofproto_destroy(br->ofproto);
        mac_learning_destroy(br->ml);
        port_array_destroy(&br->ifaces);
        shash_destroy(&br->port_by_name);
        shash_destroy(&br->iface_by_name);
        free(br->ports);
        free(br->name);
        free(br);
    }
}

static struct bridge *
bridge_lookup(const char *name)
{
    struct bridge *br;

    LIST_FOR_EACH (br, struct bridge, node, &all_bridges) {
        if (!strcmp(br->name, name)) {
            return br;
        }
    }
    return NULL;
}

bool
bridge_exists(const char *name)
{
    return bridge_lookup(name) ? true : false;
}

uint64_t
bridge_get_datapathid(const char *name)
{
    struct bridge *br = bridge_lookup(name);
    return br ? ofproto_get_datapath_id(br->ofproto) : 0;
}

/* Handle requests for a listing of all flows known by the OpenFlow
 * stack, including those normally hidden. */
static void
bridge_unixctl_dump_flows(struct unixctl_conn *conn,
                          const char *args, void *aux OVS_UNUSED)
{
    struct bridge *br;
    struct ds results;
    
    br = bridge_lookup(args);
    if (!br) {
        unixctl_command_reply(conn, 501, "Unknown bridge");
        return;
    }

    ds_init(&results);
    ofproto_get_all_flows(br->ofproto, &results);

    unixctl_command_reply(conn, 200, ds_cstr(&results));
    ds_destroy(&results);
}

static int
bridge_run_one(struct bridge *br)
{
    int error;

    error = ofproto_run1(br->ofproto);
    if (error) {
        return error;
    }

    //XXX mac_learning_run(br->ml, ofproto_get_revalidate_set(br->ofproto));
    bond_run(br);

    error = ofproto_run2(br->ofproto, br->flush);
    br->flush = false;

    return error;
}

static size_t
bridge_get_controllers(const struct ovsrec_open_vswitch *ovs_cfg,
                       const struct bridge *br,
                       struct ovsrec_controller ***controllersp)
{
    struct ovsrec_controller **controllers;
    size_t n_controllers;

    if (br->cfg->n_controller) {
        controllers = br->cfg->controller;
        n_controllers = br->cfg->n_controller;
    } else {
        controllers = ovs_cfg->controller;
        n_controllers = ovs_cfg->n_controller;
    }

    if (n_controllers == 1 && !strcmp(controllers[0]->target, "none")) {
        controllers = NULL;
        n_controllers = 0;
    }

    if (controllersp) {
        *controllersp = controllers;
    }
    return n_controllers;
}

static void
bridge_update_desc(struct bridge *br OVS_UNUSED)
{
#if 0
    bool changed = false;
    const char *desc;

    desc = cfg_get_string(0, "bridge.%s.mfr-desc", br->name);
    if (desc != br->mfr_desc) {
        free(br->mfr_desc);
        if (desc) {
            br->mfr_desc = xstrdup(desc);
        } else {
            br->mfr_desc = xstrdup(DEFAULT_MFR_DESC);
        }
        changed = true;
    }

    desc = cfg_get_string(0, "bridge.%s.hw-desc", br->name);
    if (desc != br->hw_desc) {
        free(br->hw_desc);
        if (desc) {
            br->hw_desc = xstrdup(desc);
        } else {
            br->hw_desc = xstrdup(DEFAULT_HW_DESC);
        }
        changed = true;
    }

    desc = cfg_get_string(0, "bridge.%s.sw-desc", br->name);
    if (desc != br->sw_desc) {
        free(br->sw_desc);
        if (desc) {
            br->sw_desc = xstrdup(desc);
        } else {
            br->sw_desc = xstrdup(DEFAULT_SW_DESC);
        }
        changed = true;
    }

    desc = cfg_get_string(0, "bridge.%s.serial-desc", br->name);
    if (desc != br->serial_desc) {
        free(br->serial_desc);
        if (desc) {
            br->serial_desc = xstrdup(desc);
        } else {
            br->serial_desc = xstrdup(DEFAULT_SERIAL_DESC);
        }
        changed = true;
    }

    desc = cfg_get_string(0, "bridge.%s.dp-desc", br->name);
    if (desc != br->dp_desc) {
        free(br->dp_desc);
        if (desc) {
            br->dp_desc = xstrdup(desc);
        } else {
            br->dp_desc = xstrdup(DEFAULT_DP_DESC);
        }
        changed = true;
    }

    if (changed) {
        ofproto_set_desc(br->ofproto, br->mfr_desc, br->hw_desc,
                br->sw_desc, br->serial_desc, br->dp_desc);
    }
#endif
}

static void
bridge_reconfigure_one(const struct ovsrec_open_vswitch *ovs_cfg,
                       struct bridge *br)
{
    struct shash old_ports, new_ports;
    struct svec listeners, old_listeners;
    struct svec snoops, old_snoops;
    struct shash_node *node;
    size_t i;

    /* Collect old ports. */
    shash_init(&old_ports);
    for (i = 0; i < br->n_ports; i++) {
        shash_add(&old_ports, br->ports[i]->name, br->ports[i]);
    }

    /* Collect new ports. */
    shash_init(&new_ports);
    for (i = 0; i < br->cfg->n_ports; i++) {
        const char *name = br->cfg->ports[i]->name;
        if (!shash_add_once(&new_ports, name, br->cfg->ports[i])) {
            VLOG_WARN("bridge %s: %s specified twice as bridge port",
                      br->name, name);
        }
    }

    /* If we have a controller, then we need a local port.  Complain if the
     * user didn't specify one.
     *
     * XXX perhaps we should synthesize a port ourselves in this case. */
    if (bridge_get_controllers(ovs_cfg, br, NULL)) {
        char local_name[IF_NAMESIZE];
        int error;

        error = xfif_port_get_name(br->xfif, XFLOWP_LOCAL,
                                   local_name, sizeof local_name);
        if (!error && !shash_find(&new_ports, local_name)) {
            VLOG_WARN("bridge %s: controller specified but no local port "
                      "(port named %s) defined",
                      br->name, local_name);
        }
    }

    /* Get rid of deleted ports.
     * Get rid of deleted interfaces on ports that still exist. */
    SHASH_FOR_EACH (node, &old_ports) {
        struct port *port = node->data;
        const struct ovsrec_port *port_cfg;

        port_cfg = shash_find_data(&new_ports, node->name);
        if (!port_cfg) {
            port_destroy(port);
        } else {
            port_del_ifaces(port, port_cfg);
        }
    }

    /* Create new ports.
     * Add new interfaces to existing ports.
     * Reconfigure existing ports. */
    SHASH_FOR_EACH (node, &new_ports) {
        struct port *port = shash_find_data(&old_ports, node->name);
        if (!port) {
            port = port_create(br, node->name);
        }

        port_reconfigure(port, node->data);
        if (!port->n_ifaces) {
            VLOG_WARN("bridge %s: port %s has no interfaces, dropping",
                      br->name, port->name);
            port_destroy(port);
        }
    }
    shash_destroy(&old_ports);
    shash_destroy(&new_ports);

    /* Delete all flows if we're switching from connected to standalone or vice
     * versa.  (XXX Should we delete all flows if we are switching from one
     * controller to another?) */

#if 0
    /* Configure OpenFlow management listeners. */
    svec_init(&listeners);
    cfg_get_all_strings(&listeners, "bridge.%s.openflow.listeners", br->name);
    if (!listeners.n) {
        svec_add_nocopy(&listeners, xasprintf("punix:%s/%s.mgmt",
                                              ovs_rundir, br->name));
    } else if (listeners.n == 1 && !strcmp(listeners.names[0], "none")) {
        svec_clear(&listeners);
    }
    svec_sort_unique(&listeners);

    svec_init(&old_listeners);
    ofproto_get_listeners(br->ofproto, &old_listeners);
    svec_sort_unique(&old_listeners);

    if (!svec_equal(&listeners, &old_listeners)) {
        ofproto_set_listeners(br->ofproto, &listeners);
    }
    svec_destroy(&listeners);
    svec_destroy(&old_listeners);

    /* Configure OpenFlow controller connection snooping. */
    svec_init(&snoops);
    cfg_get_all_strings(&snoops, "bridge.%s.openflow.snoops", br->name);
    if (!snoops.n) {
        svec_add_nocopy(&snoops, xasprintf("punix:%s/%s.snoop",
                                           ovs_rundir, br->name));
    } else if (snoops.n == 1 && !strcmp(snoops.names[0], "none")) {
        svec_clear(&snoops);
    }
    svec_sort_unique(&snoops);

    svec_init(&old_snoops);
    ofproto_get_snoops(br->ofproto, &old_snoops);
    svec_sort_unique(&old_snoops);

    if (!svec_equal(&snoops, &old_snoops)) {
        ofproto_set_snoops(br->ofproto, &snoops);
    }
    svec_destroy(&snoops);
    svec_destroy(&old_snoops);
#else
    /* Default listener. */
    svec_init(&listeners);
    svec_add_nocopy(&listeners, xasprintf("punix:%s/%s.mgmt",
                                          ovs_rundir, br->name));
    svec_init(&old_listeners);
    ofproto_get_listeners(br->ofproto, &old_listeners);
    if (!svec_equal(&listeners, &old_listeners)) {
        ofproto_set_listeners(br->ofproto, &listeners);
    }
    svec_destroy(&listeners);
    svec_destroy(&old_listeners);

    /* Default snoop. */
    svec_init(&snoops);
    svec_add_nocopy(&snoops, xasprintf("punix:%s/%s.snoop",
                                       ovs_rundir, br->name));
    svec_init(&old_snoops);
    ofproto_get_snoops(br->ofproto, &old_snoops);
    if (!svec_equal(&snoops, &old_snoops)) {
        ofproto_set_snoops(br->ofproto, &snoops);
    }
    svec_destroy(&snoops);
    svec_destroy(&old_snoops);
#endif

    mirror_reconfigure(br);

    bridge_update_desc(br);
}

static void
bridge_reconfigure_remotes(const struct ovsrec_open_vswitch *ovs_cfg,
                           struct bridge *br,
                           const struct sockaddr_in *managers,
                           size_t n_managers)
{
    struct ovsrec_controller **controllers;
    size_t n_controllers;

    ofproto_set_extra_in_band_remotes(br->ofproto, managers, n_managers);

    n_controllers = bridge_get_controllers(ovs_cfg, br, &controllers);
    if (ofproto_has_controller(br->ofproto) != (n_controllers != 0)) {
        ofproto_flush_flows(br->ofproto);
    }

    if (!n_controllers) {
        union ofp_action action;
        flow_t flow;

        /* Clear out controllers. */
        ofproto_set_controllers(br->ofproto, NULL, 0);

        /* Set up a flow that matches every packet and directs them to
         * OFPP_NORMAL (which goes to us). */
        memset(&action, 0, sizeof action);
        action.type = htons(OFPAT_OUTPUT);
        action.output.len = htons(sizeof action);
        action.output.port = htons(OFPP_NORMAL);
        memset(&flow, 0, sizeof flow);
<<<<<<< HEAD
        flow.wildcards = OFPFW_ALL;
        ofproto_add_flow(br->ofproto, &flow, &action, 1, 0);
=======
        ofproto_add_flow(br->ofproto, &flow, OVSFW_ALL, 0, &action, 1, 0);
    } else {
        struct ofproto_controller *ocs;
        size_t i;
>>>>>>> ca247927

        ocs = xmalloc(n_controllers * sizeof *ocs);
        for (i = 0; i < n_controllers; i++) {
            struct ovsrec_controller *c = controllers[i];
            struct ofproto_controller *oc = &ocs[i];

            if (strcmp(c->target, "discover")) {
                struct iface *local_iface;
                struct in_addr ip;

                local_iface = bridge_get_local_iface(br);
                if (local_iface && c->local_ip
                    && inet_aton(c->local_ip, &ip)) {
                    struct netdev *netdev = local_iface->netdev;
                    struct in_addr mask, gateway;

                    if (!c->local_netmask
                        || !inet_aton(c->local_netmask, &mask)) {
                        mask.s_addr = 0;
                    }
                    if (!c->local_gateway
                        || !inet_aton(c->local_gateway, &gateway)) {
                        gateway.s_addr = 0;
                    }

                    netdev_turn_flags_on(netdev, NETDEV_UP, true);
                    if (!mask.s_addr) {
                        mask.s_addr = guess_netmask(ip.s_addr);
                    }
                    if (!netdev_set_in4(netdev, ip, mask)) {
                        VLOG_INFO("bridge %s: configured IP address "IP_FMT", "
                                  "netmask "IP_FMT,
                                  br->name, IP_ARGS(&ip.s_addr),
                                  IP_ARGS(&mask.s_addr));
                    }

                    if (gateway.s_addr) {
                        if (!netdev_add_router(netdev, gateway)) {
                            VLOG_INFO("bridge %s: configured gateway "IP_FMT,
                                      br->name, IP_ARGS(&gateway.s_addr));
                        }
                    }
                }
            }

            oc->target = c->target;
            oc->max_backoff = c->max_backoff ? *c->max_backoff / 1000 : 8;
            oc->probe_interval = (c->inactivity_probe
                                 ? *c->inactivity_probe / 1000 : 5);
            oc->fail = (!c->fail_mode
                       || !strcmp(c->fail_mode, "standalone")
                       || !strcmp(c->fail_mode, "open")
                       ? OFPROTO_FAIL_STANDALONE
                       : OFPROTO_FAIL_SECURE);
            oc->band = (!c->connection_mode
                       || !strcmp(c->connection_mode, "in-band")
                       ? OFPROTO_IN_BAND
                       : OFPROTO_OUT_OF_BAND);
            oc->accept_re = c->discover_accept_regex;
            oc->update_resolv_conf = c->discover_update_resolv_conf;
            oc->rate_limit = (c->controller_rate_limit
                             ? *c->controller_rate_limit : 0);
            oc->burst_limit = (c->controller_burst_limit
                              ? *c->controller_burst_limit : 0);
        }
        ofproto_set_controllers(br->ofproto, ocs, n_controllers);
        free(ocs);
    }
}

static void
bridge_get_all_ifaces(const struct bridge *br, struct shash *ifaces)
{
    size_t i, j;

    shash_init(ifaces);
    for (i = 0; i < br->n_ports; i++) {
        struct port *port = br->ports[i];
        for (j = 0; j < port->n_ifaces; j++) {
            struct iface *iface = port->ifaces[j];
            shash_add_once(ifaces, iface->name, iface);
        }
        if (port->n_ifaces > 1 && port->cfg->bond_fake_iface) {
            shash_add_once(ifaces, port->name, NULL);
        }
    }
}

/* For robustness, in case the administrator moves around datapath ports behind
 * our back, we re-check all the datapath port numbers here.
 *
 * This function will set the 'xf_ifidx' members of interfaces that have
 * disappeared to -1, so only call this function from a context where those
 * 'struct iface's will be removed from the bridge.  Otherwise, the -1
 * 'xf_ifidx'es will cause trouble later when we try to send them to the
 * datapath, which doesn't support UINT16_MAX+1 ports. */
static void
bridge_fetch_dp_ifaces(struct bridge *br)
{
    struct xflow_port *xfif_ports;
    size_t n_xfif_ports;
    size_t i, j;

    /* Reset all interface numbers. */
    for (i = 0; i < br->n_ports; i++) {
        struct port *port = br->ports[i];
        for (j = 0; j < port->n_ifaces; j++) {
            struct iface *iface = port->ifaces[j];
            iface->xf_ifidx = -1;
        }
    }
    port_array_clear(&br->ifaces);

    xfif_port_list(br->xfif, &xfif_ports, &n_xfif_ports);
    for (i = 0; i < n_xfif_ports; i++) {
        struct xflow_port *p = &xfif_ports[i];
        struct iface *iface = iface_lookup(br, p->devname);
        if (iface) {
            if (iface->xf_ifidx >= 0) {
                VLOG_WARN("%s reported interface %s twice",
                          xfif_name(br->xfif), p->devname);
            } else if (iface_from_xf_ifidx(br, p->port)) {
                VLOG_WARN("%s reported interface %"PRIu16" twice",
                          xfif_name(br->xfif), p->port);
            } else {
                port_array_set(&br->ifaces, p->port, iface);
                iface->xf_ifidx = p->port;
            }

            if (iface->cfg) {
                int64_t ofport = (iface->xf_ifidx >= 0
                                  ? xflow_port_to_ofp_port(iface->xf_ifidx)
                                  : -1);
                ovsrec_interface_set_ofport(iface->cfg, &ofport, 1);
            }
        }
    }
    free(xfif_ports);
}

/* Bridge packet processing functions. */

static int
bond_hash(const uint8_t mac[ETH_ADDR_LEN])
{
    return hash_bytes(mac, ETH_ADDR_LEN, 0) & BOND_MASK;
}

static struct bond_entry *
lookup_bond_entry(const struct port *port, const uint8_t mac[ETH_ADDR_LEN])
{
    return &port->bond_hash[bond_hash(mac)];
}

static int
bond_choose_iface(const struct port *port)
{
    static struct vlog_rate_limit rl = VLOG_RATE_LIMIT_INIT(5, 20);
    size_t i, best_down_slave = -1;
    long long next_delay_expiration = LLONG_MAX;

    for (i = 0; i < port->n_ifaces; i++) {
        struct iface *iface = port->ifaces[i];

        if (iface->enabled) {
            return i;
        } else if (iface->delay_expires < next_delay_expiration) {
            best_down_slave = i;
            next_delay_expiration = iface->delay_expires;
        }
    }

    if (best_down_slave != -1) {
        struct iface *iface = port->ifaces[best_down_slave];

        VLOG_INFO_RL(&rl, "interface %s: skipping remaining %lli ms updelay "
                     "since no other interface is up", iface->name,
                     iface->delay_expires - time_msec());
        bond_enable_slave(iface, true);
    }

    return best_down_slave;
}

static bool
choose_output_iface(const struct port *port, const uint8_t *dl_src,
                    uint16_t *xf_ifidx, tag_type *tags)
{
    struct iface *iface;

    assert(port->n_ifaces);
    if (port->n_ifaces == 1) {
        iface = port->ifaces[0];
    } else {
        struct bond_entry *e = lookup_bond_entry(port, dl_src);
        if (e->iface_idx < 0 || e->iface_idx >= port->n_ifaces
            || !port->ifaces[e->iface_idx]->enabled) {
            /* XXX select interface properly.  The current interface selection
             * is only good for testing the rebalancing code. */
            e->iface_idx = bond_choose_iface(port);
            if (e->iface_idx < 0) {
                *tags |= port->no_ifaces_tag;
                return false;
            }
            e->iface_tag = tag_create_random();
            ((struct port *) port)->bond_compat_is_stale = true;
        }
        *tags |= e->iface_tag;
        iface = port->ifaces[e->iface_idx];
    }
    *xf_ifidx = iface->xf_ifidx;
    *tags |= iface->tag;        /* Currently only used for bonding. */
    return true;
}

static void
bond_link_status_update(struct iface *iface, bool carrier)
{
    static struct vlog_rate_limit rl = VLOG_RATE_LIMIT_INIT(5, 20);
    struct port *port = iface->port;

    if ((carrier == iface->enabled) == (iface->delay_expires == LLONG_MAX)) {
        /* Nothing to do. */
        return;
    }
    VLOG_INFO_RL(&rl, "interface %s: carrier %s",
                 iface->name, carrier ? "detected" : "dropped");
    if (carrier == iface->enabled) {
        iface->delay_expires = LLONG_MAX;
        VLOG_INFO_RL(&rl, "interface %s: will not be %s",
                     iface->name, carrier ? "disabled" : "enabled");
    } else if (carrier && port->active_iface < 0) {
        bond_enable_slave(iface, true);
        if (port->updelay) {
            VLOG_INFO_RL(&rl, "interface %s: skipping %d ms updelay since no "
                         "other interface is up", iface->name, port->updelay);
        }
    } else {
        int delay = carrier ? port->updelay : port->downdelay;
        iface->delay_expires = time_msec() + delay;
        if (delay) {
            VLOG_INFO_RL(&rl,
                         "interface %s: will be %s if it stays %s for %d ms",
                         iface->name,
                         carrier ? "enabled" : "disabled",
                         carrier ? "up" : "down",
                         delay);
        }
    }
}

static void
bond_choose_active_iface(struct port *port)
{
    static struct vlog_rate_limit rl = VLOG_RATE_LIMIT_INIT(5, 20);

    port->active_iface = bond_choose_iface(port);
    port->active_iface_tag = tag_create_random();
    if (port->active_iface >= 0) {
        VLOG_INFO_RL(&rl, "port %s: active interface is now %s",
                     port->name, port->ifaces[port->active_iface]->name);
    } else {
        VLOG_WARN_RL(&rl, "port %s: all ports disabled, no active interface",
                     port->name);
    }
}

static void
bond_enable_slave(struct iface *iface, bool enable)
{
    struct port *port = iface->port;
    struct bridge *br = port->bridge;

    /* This acts as a recursion check.  If the act of disabling a slave
     * causes a different slave to be enabled, the flag will allow us to
     * skip redundant work when we reenter this function.  It must be
     * cleared on exit to keep things safe with multiple bonds. */
    static bool moving_active_iface = false;

    iface->delay_expires = LLONG_MAX;
    if (enable == iface->enabled) {
        return;
    }

    iface->enabled = enable;
    if (!iface->enabled) {
        VLOG_WARN("interface %s: disabled", iface->name);
        ofproto_revalidate(br->ofproto, iface->tag);
        if (iface->port_ifidx == port->active_iface) {
            ofproto_revalidate(br->ofproto,
                               port->active_iface_tag);

            /* Disabling a slave can lead to another slave being immediately
             * enabled if there will be no active slaves but one is waiting
             * on an updelay.  In this case we do not need to run most of the
             * code for the newly enabled slave since there was no period
             * without an active slave and it is redundant with the disabling
             * path. */
            moving_active_iface = true;
            bond_choose_active_iface(port);
        }
        bond_send_learning_packets(port);
    } else {
        VLOG_WARN("interface %s: enabled", iface->name);
        if (port->active_iface < 0 && !moving_active_iface) {
            ofproto_revalidate(br->ofproto, port->no_ifaces_tag);
            bond_choose_active_iface(port);
            bond_send_learning_packets(port);
        }
        iface->tag = tag_create_random();
    }

    moving_active_iface = false;
    port->bond_compat_is_stale = true;
}

/* Attempts to make the sum of the bond slaves' statistics appear on the fake
 * bond interface. */
static void
bond_update_fake_iface_stats(struct port *port)
{
    struct netdev_stats bond_stats;
    struct netdev *bond_dev;
    size_t i;

    memset(&bond_stats, 0, sizeof bond_stats);

    for (i = 0; i < port->n_ifaces; i++) {
        struct netdev_stats slave_stats;

        if (!netdev_get_stats(port->ifaces[i]->netdev, &slave_stats)) {
            bond_stats.rx_packets += slave_stats.rx_packets;
            bond_stats.rx_bytes += slave_stats.rx_bytes;
            bond_stats.tx_packets += slave_stats.tx_packets;
            bond_stats.tx_bytes += slave_stats.tx_bytes;
        }
    }

    if (!netdev_open_default(port->name, &bond_dev)) {
        netdev_set_stats(bond_dev, &bond_stats);
        netdev_close(bond_dev);
    }
}

static void
bond_run(struct bridge *br)
{
    size_t i, j;

    for (i = 0; i < br->n_ports; i++) {
        struct port *port = br->ports[i];

        if (port->n_ifaces >= 2) {
            for (j = 0; j < port->n_ifaces; j++) {
                struct iface *iface = port->ifaces[j];
                if (time_msec() >= iface->delay_expires) {
                    bond_enable_slave(iface, !iface->enabled);
                }
            }

            if (port->bond_fake_iface
                && time_msec() >= port->bond_next_fake_iface_update) {
                bond_update_fake_iface_stats(port);
                port->bond_next_fake_iface_update = time_msec() + 1000;
            }
        }

        if (port->bond_compat_is_stale) {
            port->bond_compat_is_stale = false;
            port_update_bond_compat(port);
        }
    }
}

static void
bond_wait(struct bridge *br)
{
    size_t i, j;

    for (i = 0; i < br->n_ports; i++) {
        struct port *port = br->ports[i];
        if (port->n_ifaces < 2) {
            continue;
        }
        for (j = 0; j < port->n_ifaces; j++) {
            struct iface *iface = port->ifaces[j];
            if (iface->delay_expires != LLONG_MAX) {
                poll_timer_wait(iface->delay_expires - time_msec());
            }
        }
        if (port->bond_fake_iface) {
            poll_timer_wait(port->bond_next_fake_iface_update - time_msec());
        }
    }
}

static bool
set_dst(struct dst *p, const flow_t *flow,
        const struct port *in_port, const struct port *out_port,
        tag_type *tags)
{
    p->vlan = (out_port->vlan >= 0 ? OFP_VLAN_NONE
              : in_port->vlan >= 0 ? in_port->vlan
              : ntohs(flow->dl_vlan));
    return choose_output_iface(out_port, flow->dl_src, &p->xf_ifidx, tags);
}

static void
swap_dst(struct dst *p, struct dst *q)
{
    struct dst tmp = *p;
    *p = *q;
    *q = tmp;
}

/* Moves all the dsts with vlan == 'vlan' to the front of the 'n_dsts' in
 * 'dsts'.  (This may help performance by reducing the number of VLAN changes
 * that we push to the datapath.  We could in fact fully sort the array by
 * vlan, but in most cases there are at most two different vlan tags so that's
 * possibly overkill.) */
static void
partition_dsts(struct dst *dsts, size_t n_dsts, int vlan)
{
    struct dst *first = dsts;
    struct dst *last = dsts + n_dsts;

    while (first != last) {
        /* Invariants:
         *      - All dsts < first have vlan == 'vlan'.
         *      - All dsts >= last have vlan != 'vlan'.
         *      - first < last. */
        while (first->vlan == vlan) {
            if (++first == last) {
                return;
            }
        }

        /* Same invariants, plus one additional:
         *      - first->vlan != vlan.
         */
        while (last[-1].vlan != vlan) {
            if (--last == first) {
                return;
            }
        }

        /* Same invariants, plus one additional:
         *      - last[-1].vlan == vlan.*/
        swap_dst(first++, --last);
    }
}

static int
mirror_mask_ffs(mirror_mask_t mask)
{
    BUILD_ASSERT_DECL(sizeof(unsigned int) >= sizeof(mask));
    return ffs(mask);
}

static bool
dst_is_duplicate(const struct dst *dsts, size_t n_dsts,
                 const struct dst *test)
{
    size_t i;
    for (i = 0; i < n_dsts; i++) {
        if (dsts[i].vlan == test->vlan && dsts[i].xf_ifidx == test->xf_ifidx) {
            return true;
        }
    }
    return false;
}

static bool
port_trunks_vlan(const struct port *port, uint16_t vlan)
{
    return (port->vlan < 0
            && (!port->trunks || bitmap_is_set(port->trunks, vlan)));
}

static bool
port_includes_vlan(const struct port *port, uint16_t vlan)
{
    return vlan == port->vlan || port_trunks_vlan(port, vlan);
}

static size_t
compose_dsts(const struct bridge *br, const flow_t *flow, uint16_t vlan,
             const struct port *in_port, const struct port *out_port,
             struct dst dsts[], tag_type *tags, uint16_t *nf_output_iface)
{
    mirror_mask_t mirrors = in_port->src_mirrors;
    struct dst *dst = dsts;
    size_t i;

    if (out_port == FLOOD_PORT) {
        /* XXX use XFLOW_FLOOD if no vlans or bonding. */
        /* XXX even better, define each VLAN as a datapath port group */
        for (i = 0; i < br->n_ports; i++) {
            struct port *port = br->ports[i];
            if (port != in_port && port_includes_vlan(port, vlan)
                && !port->is_mirror_output_port
                && set_dst(dst, flow, in_port, port, tags)) {
                mirrors |= port->dst_mirrors;
                dst++;
            }
        }
        *nf_output_iface = NF_OUT_FLOOD;
    } else if (out_port && set_dst(dst, flow, in_port, out_port, tags)) {
        *nf_output_iface = dst->xf_ifidx;
        mirrors |= out_port->dst_mirrors;
        dst++;
    }

    while (mirrors) {
        struct mirror *m = br->mirrors[mirror_mask_ffs(mirrors) - 1];
        if (!m->n_vlans || vlan_is_mirrored(m, vlan)) {
            if (m->out_port) {
                if (set_dst(dst, flow, in_port, m->out_port, tags)
                    && !dst_is_duplicate(dsts, dst - dsts, dst)) {
                    dst++;
                }
            } else {
                for (i = 0; i < br->n_ports; i++) {
                    struct port *port = br->ports[i];
                    if (port_includes_vlan(port, m->out_vlan)
                        && set_dst(dst, flow, in_port, port, tags))
                    {
                        int flow_vlan;

                        if (port->vlan < 0) {
                            dst->vlan = m->out_vlan;
                        }
                        if (dst_is_duplicate(dsts, dst - dsts, dst)) {
                            continue;
                        }

                        /* Use the vlan tag on the original flow instead of
                         * the one passed in the vlan parameter.  This ensures
                         * that we compare the vlan from before any implicit
                         * tagging tags place. This is necessary because
                         * dst->vlan is the final vlan, after removing implicit
                         * tags. */
                        flow_vlan = ntohs(flow->dl_vlan);
                        if (flow_vlan == 0) {
                            flow_vlan = OFP_VLAN_NONE;
                        }
                        if (port == in_port && dst->vlan == flow_vlan) {
                            /* Don't send out input port on same VLAN. */
                            continue;
                        }
                        dst++;
                    }
                }
            }
        }
        mirrors &= mirrors - 1;
    }

    partition_dsts(dsts, dst - dsts, ntohs(flow->dl_vlan));
    return dst - dsts;
}

static void OVS_UNUSED
print_dsts(const struct dst *dsts, size_t n)
{
    for (; n--; dsts++) {
        printf(">p%"PRIu16, dsts->xf_ifidx);
        if (dsts->vlan != OFP_VLAN_NONE) {
            printf("v%"PRIu16, dsts->vlan);
        }
    }
}

static void
compose_actions(struct bridge *br, const flow_t *flow, uint16_t vlan,
                const struct port *in_port, const struct port *out_port,
                tag_type *tags, struct xflow_actions *actions,
                uint16_t *nf_output_iface)
{
    struct dst dsts[DP_MAX_PORTS * (MAX_MIRRORS + 1)];
    size_t n_dsts;
    const struct dst *p;
    uint16_t cur_vlan;

    n_dsts = compose_dsts(br, flow, vlan, in_port, out_port, dsts, tags,
                          nf_output_iface);

    cur_vlan = ntohs(flow->dl_vlan);
    for (p = dsts; p < &dsts[n_dsts]; p++) {
        union xflow_action *a;
        if (p->vlan != cur_vlan) {
            if (p->vlan == OFP_VLAN_NONE) {
                xflow_actions_add(actions, XFLOWAT_STRIP_VLAN);
            } else {
                a = xflow_actions_add(actions, XFLOWAT_SET_DL_TCI);
                a->dl_tci.tci = htons(p->vlan & VLAN_VID_MASK);
                a->dl_tci.mask = htons(VLAN_VID_MASK);
            }
            cur_vlan = p->vlan;
        }
        a = xflow_actions_add(actions, XFLOWAT_OUTPUT);
        a->output.port = p->xf_ifidx;
    }
}

/* Returns the effective vlan of a packet, taking into account both the
 * 802.1Q header and implicitly tagged ports.  A value of 0 indicates that
 * the packet is untagged and -1 indicates it has an invalid header and
 * should be dropped. */
static int flow_get_vlan(struct bridge *br, const flow_t *flow,
                         struct port *in_port, bool have_packet)
{
    /* Note that dl_vlan of 0 and of OFP_VLAN_NONE both mean that the packet
     * belongs to VLAN 0, so we should treat both cases identically.  (In the
     * former case, the packet has an 802.1Q header that specifies VLAN 0,
     * presumably to allow a priority to be specified.  In the latter case, the
     * packet does not have any 802.1Q header.) */
    int vlan = ntohs(flow->dl_vlan);
    if (vlan == OFP_VLAN_NONE) {
        vlan = 0;
    }
    if (in_port->vlan >= 0) {
        if (vlan) {
            /* XXX support double tagging? */
            if (have_packet) {
                static struct vlog_rate_limit rl = VLOG_RATE_LIMIT_INIT(1, 5);
                VLOG_WARN_RL(&rl, "bridge %s: dropping VLAN %"PRIu16" tagged "
                             "packet received on port %s configured with "
                             "implicit VLAN %"PRIu16,
                             br->name, ntohs(flow->dl_vlan),
                             in_port->name, in_port->vlan);
            }
            return -1;
        }
        vlan = in_port->vlan;
    } else {
        if (!port_includes_vlan(in_port, vlan)) {
            if (have_packet) {
                static struct vlog_rate_limit rl = VLOG_RATE_LIMIT_INIT(1, 5);
                VLOG_WARN_RL(&rl, "bridge %s: dropping VLAN %d tagged "
                             "packet received on port %s not configured for "
                             "trunking VLAN %d",
                             br->name, vlan, in_port->name, vlan);
            }
            return -1;
        }
    }

    return vlan;
}

static void
update_learning_table(struct bridge *br, const flow_t *flow, int vlan,
                      struct port *in_port)
{
    tag_type rev_tag = mac_learning_learn(br->ml, flow->dl_src,
                                          vlan, in_port->port_idx);
    if (rev_tag) {
        /* The log messages here could actually be useful in debugging,
         * so keep the rate limit relatively high. */
        static struct vlog_rate_limit rl = VLOG_RATE_LIMIT_INIT(30,
                                                                300);
        VLOG_DBG_RL(&rl, "bridge %s: learned that "ETH_ADDR_FMT" is "
                    "on port %s in VLAN %d",
                    br->name, ETH_ADDR_ARGS(flow->dl_src),
                    in_port->name, vlan);
        ofproto_revalidate(br->ofproto, rev_tag);
    }
}

static bool
is_bcast_arp_reply(const flow_t *flow)
{
    return (flow->dl_type == htons(ETH_TYPE_ARP)
            && flow->nw_proto == ARP_OP_REPLY
            && eth_addr_is_broadcast(flow->dl_dst));
}

/* Determines whether packets in 'flow' within 'br' should be forwarded or
 * dropped.  Returns true if they may be forwarded, false if they should be
 * dropped.
 *
 * If 'have_packet' is true, it indicates that the caller is processing a
 * received packet.  If 'have_packet' is false, then the caller is just
 * revalidating an existing flow because configuration has changed.  Either
 * way, 'have_packet' only affects logging (there is no point in logging errors
 * during revalidation).
 *
 * Sets '*in_portp' to the input port.  This will be a null pointer if
 * flow->in_port does not designate a known input port (in which case
 * is_admissible() returns false).
 *
 * When returning true, sets '*vlanp' to the effective VLAN of the input
 * packet, as returned by flow_get_vlan().
 *
 * May also add tags to '*tags', although the current implementation only does
 * so in one special case.
 */
static bool
<<<<<<< HEAD
process_flow(struct bridge *br, const flow_t *flow,
             const struct ofpbuf *packet, struct xflow_actions *actions,
             tag_type *tags, uint16_t *nf_output_iface)
=======
is_admissible(struct bridge *br, const flow_t *flow, bool have_packet,
              tag_type *tags, int *vlanp, struct port **in_portp)
>>>>>>> ca247927
{
    struct iface *in_iface;
    struct port *in_port;
    int vlan;

    /* Find the interface and port structure for the received packet. */
    in_iface = iface_from_xf_ifidx(br, flow->in_port);
    if (!in_iface) {
        /* No interface?  Something fishy... */
        if (have_packet) {
            /* Odd.  A few possible reasons here:
             *
             * - We deleted an interface but there are still a few packets
             *   queued up from it.
             *
             * - Someone externally added an interface (e.g. with "ovs-dpctl
             *   add-if") that we don't know about.
             *
             * - Packet arrived on the local port but the local port is not
             *   one of our bridge ports.
             */
            static struct vlog_rate_limit rl = VLOG_RATE_LIMIT_INIT(1, 5);

            VLOG_WARN_RL(&rl, "bridge %s: received packet on unknown "
                         "interface %"PRIu16, br->name, flow->in_port); 
        }

        *in_portp = NULL;
        return false;
    }
    *in_portp = in_port = in_iface->port;
    *vlanp = vlan = flow_get_vlan(br, flow, in_port, have_packet);
    if (vlan < 0) {
        return false;
    }

    /* Drop frames for reserved multicast addresses. */
    if (eth_addr_is_reserved(flow->dl_dst)) {
        return false;
    }

    /* Drop frames on ports reserved for mirroring. */
    if (in_port->is_mirror_output_port) {
        if (have_packet) {
            static struct vlog_rate_limit rl = VLOG_RATE_LIMIT_INIT(1, 5);
            VLOG_WARN_RL(&rl, "bridge %s: dropping packet received on port "
                         "%s, which is reserved exclusively for mirroring",
                         br->name, in_port->name);
        }
        return false;
    }

    /* Packets received on bonds need special attention to avoid duplicates. */
    if (in_port->n_ifaces > 1) {
        int src_idx;

        if (eth_addr_is_multicast(flow->dl_dst)) {
            *tags |= in_port->active_iface_tag;
            if (in_port->active_iface != in_iface->port_ifidx) {
                /* Drop all multicast packets on inactive slaves. */
                return false;
            }
        }

        /* Drop all packets for which we have learned a different input
         * port, because we probably sent the packet on one slave and got
         * it back on the other.  Broadcast ARP replies are an exception
         * to this rule: the host has moved to another switch. */
        src_idx = mac_learning_lookup(br->ml, flow->dl_src, vlan);
        if (src_idx != -1 && src_idx != in_port->port_idx &&
            !is_bcast_arp_reply(flow)) {
                return false;
        }
    }

    return true;
}

/* If the composed actions may be applied to any packet in the given 'flow',
 * returns true.  Otherwise, the actions should only be applied to 'packet', or
 * not at all, if 'packet' was NULL. */
static bool
process_flow(struct bridge *br, const flow_t *flow,
             const struct ofpbuf *packet, struct odp_actions *actions,
             tag_type *tags, uint16_t *nf_output_iface)
{
    struct port *in_port;
    struct port *out_port;
    int vlan;
    int out_port_idx;

    /* Check whether we should drop packets in this flow. */
    if (!is_admissible(br, flow, packet != NULL, tags, &vlan, &in_port)) {
        out_port = NULL;
        goto done;
    }

    /* Learn source MAC (but don't try to learn from revalidation). */
    if (packet) {
        update_learning_table(br, flow, vlan, in_port);
    }

    /* Determine output port. */
    out_port_idx = mac_learning_lookup_tag(br->ml, flow->dl_dst, vlan, tags);
    if (out_port_idx >= 0 && out_port_idx < br->n_ports) {
        out_port = br->ports[out_port_idx];
    } else if (!packet && !eth_addr_is_multicast(flow->dl_dst)) {
        /* If we are revalidating but don't have a learning entry then
         * eject the flow.  Installing a flow that floods packets opens
         * up a window of time where we could learn from a packet reflected
         * on a bond and blackhole packets before the learning table is
         * updated to reflect the correct port. */
        return false;
    } else {
        out_port = FLOOD_PORT;
    }

    /* Don't send packets out their input ports. */
    if (in_port == out_port) {
        out_port = NULL;
    }

done:
    if (in_port) {
        compose_actions(br, flow, vlan, in_port, out_port, tags, actions,
                        nf_output_iface);
    }

    return true;
}

/* Careful: 'opp' is in host byte order and opp->port_no is an OFP port
 * number. */
static void
bridge_port_changed_ofhook_cb(enum ofp_port_reason reason,
                              const struct ofp_phy_port *opp,
                              void *br_)
{
    struct bridge *br = br_;
    struct iface *iface;
    struct port *port;

    iface = iface_from_xf_ifidx(br, ofp_port_to_xflow_port(opp->port_no));
    if (!iface) {
        return;
    }
    port = iface->port;

    if (reason == OFPPR_DELETE) {
        VLOG_WARN("bridge %s: interface %s deleted unexpectedly",
                  br->name, iface->name);
        iface_destroy(iface);
        if (!port->n_ifaces) {
            VLOG_WARN("bridge %s: port %s has no interfaces, dropping",
                      br->name, port->name);
            port_destroy(port);
        }

        bridge_flush(br);
    } else {
        if (port->n_ifaces > 1) {
            bool up = !(opp->state & OFPPS_LINK_DOWN);
            bond_link_status_update(iface, up);
            port_update_bond_compat(port);
        }
    }
}

static bool
bridge_normal_ofhook_cb(const flow_t *flow, const struct ofpbuf *packet,
                        struct xflow_actions *actions, tag_type *tags,
                        uint16_t *nf_output_iface, void *br_)
{
    struct bridge *br = br_;

    COVERAGE_INC(bridge_process_flow);
    return process_flow(br, flow, packet, actions, tags, nf_output_iface);
}

static void
bridge_account_flow_ofhook_cb(const flow_t *flow,
                              const union xflow_action *actions,
                              size_t n_actions, unsigned long long int n_bytes,
                              void *br_)
{
    struct bridge *br = br_;
<<<<<<< HEAD
    struct port *in_port;
    const union xflow_action *a;
=======
    const union odp_action *a;
    struct port *in_port;
    tag_type tags = 0;
    int vlan;
>>>>>>> ca247927

    /* Feed information from the active flows back into the learning table
     * to ensure that table is always in sync with what is actually flowing
     * through the datapath. */
<<<<<<< HEAD
    in_port = port_from_xf_ifidx(br, flow->in_port);
    if (in_port) {
        int vlan = flow_get_vlan(br, flow, in_port, false);
         if (vlan >= 0) {
            update_learning_table(br, flow, vlan, in_port);
        }
=======
    if (is_admissible(br, flow, false, &tags, &vlan, &in_port)) {
        update_learning_table(br, flow, vlan, in_port);
>>>>>>> ca247927
    }

    if (!br->has_bonded_ports) {
        return;
    }

    for (a = actions; a < &actions[n_actions]; a++) {
        if (a->type == XFLOWAT_OUTPUT) {
            struct port *out_port = port_from_xf_ifidx(br, a->output.port);
            if (out_port && out_port->n_ifaces >= 2) {
                struct bond_entry *e = lookup_bond_entry(out_port,
                                                         flow->dl_src);
                e->tx_bytes += n_bytes;
            }
        }
    }
}

static void
bridge_account_checkpoint_ofhook_cb(void *br_)
{
    struct bridge *br = br_;
    long long int now;
    size_t i;

    if (!br->has_bonded_ports) {
        return;
    }

    now = time_msec();
    for (i = 0; i < br->n_ports; i++) {
        struct port *port = br->ports[i];
        if (port->n_ifaces > 1 && now >= port->bond_next_rebalance) {
            port->bond_next_rebalance = now + port->bond_rebalance_interval;
            bond_rebalance_port(port);
        }
    }
}

static struct ofhooks bridge_ofhooks = {
    bridge_port_changed_ofhook_cb,
    bridge_normal_ofhook_cb,
    bridge_account_flow_ofhook_cb,
    bridge_account_checkpoint_ofhook_cb,
};

/* Bonding functions. */

/* Statistics for a single interface on a bonded port, used for load-based
 * bond rebalancing.  */
struct slave_balance {
    struct iface *iface;        /* The interface. */
    uint64_t tx_bytes;          /* Sum of hashes[*]->tx_bytes. */

    /* All the "bond_entry"s that are assigned to this interface, in order of
     * increasing tx_bytes. */
    struct bond_entry **hashes;
    size_t n_hashes;
};

/* Sorts pointers to pointers to bond_entries in ascending order by the
 * interface to which they are assigned, and within a single interface in
 * ascending order of bytes transmitted. */
static int
compare_bond_entries(const void *a_, const void *b_)
{
    const struct bond_entry *const *ap = a_;
    const struct bond_entry *const *bp = b_;
    const struct bond_entry *a = *ap;
    const struct bond_entry *b = *bp;
    if (a->iface_idx != b->iface_idx) {
        return a->iface_idx > b->iface_idx ? 1 : -1;
    } else if (a->tx_bytes != b->tx_bytes) {
        return a->tx_bytes > b->tx_bytes ? 1 : -1;
    } else {
        return 0;
    }
}

/* Sorts slave_balances so that enabled ports come first, and otherwise in
 * *descending* order by number of bytes transmitted. */
static int
compare_slave_balance(const void *a_, const void *b_)
{
    const struct slave_balance *a = a_;
    const struct slave_balance *b = b_;
    if (a->iface->enabled != b->iface->enabled) {
        return a->iface->enabled ? -1 : 1;
    } else if (a->tx_bytes != b->tx_bytes) {
        return a->tx_bytes > b->tx_bytes ? -1 : 1;
    } else {
        return 0;
    }
}

static void
swap_bals(struct slave_balance *a, struct slave_balance *b)
{
    struct slave_balance tmp = *a;
    *a = *b;
    *b = tmp;
}

/* Restores the 'n_bals' slave_balance structures in 'bals' to sorted order
 * given that 'p' (and only 'p') might be in the wrong location.
 *
 * This function invalidates 'p', since it might now be in a different memory
 * location. */
static void
resort_bals(struct slave_balance *p,
            struct slave_balance bals[], size_t n_bals)
{
    if (n_bals > 1) {
        for (; p > bals && p->tx_bytes > p[-1].tx_bytes; p--) {
            swap_bals(p, p - 1);
        }
        for (; p < &bals[n_bals - 1] && p->tx_bytes < p[1].tx_bytes; p++) {
            swap_bals(p, p + 1);
        }
    }
}

static void
log_bals(const struct slave_balance *bals, size_t n_bals, struct port *port)
{
    if (VLOG_IS_DBG_ENABLED()) {
        struct ds ds = DS_EMPTY_INITIALIZER;
        const struct slave_balance *b;

        for (b = bals; b < bals + n_bals; b++) {
            size_t i;

            if (b > bals) {
                ds_put_char(&ds, ',');
            }
            ds_put_format(&ds, " %s %"PRIu64"kB",
                          b->iface->name, b->tx_bytes / 1024);

            if (!b->iface->enabled) {
                ds_put_cstr(&ds, " (disabled)");
            }
            if (b->n_hashes > 0) {
                ds_put_cstr(&ds, " (");
                for (i = 0; i < b->n_hashes; i++) {
                    const struct bond_entry *e = b->hashes[i];
                    if (i > 0) {
                        ds_put_cstr(&ds, " + ");
                    }
                    ds_put_format(&ds, "h%td: %"PRIu64"kB",
                                  e - port->bond_hash, e->tx_bytes / 1024);
                }
                ds_put_cstr(&ds, ")");
            }
        }
        VLOG_DBG("bond %s:%s", port->name, ds_cstr(&ds));
        ds_destroy(&ds);
    }
}

/* Shifts 'hash' from 'from' to 'to' within 'port'. */
static void
bond_shift_load(struct slave_balance *from, struct slave_balance *to,
                int hash_idx)
{
    struct bond_entry *hash = from->hashes[hash_idx];
    struct port *port = from->iface->port;
    uint64_t delta = hash->tx_bytes;

    VLOG_INFO("bond %s: shift %"PRIu64"kB of load (with hash %td) "
              "from %s to %s (now carrying %"PRIu64"kB and "
              "%"PRIu64"kB load, respectively)",
              port->name, delta / 1024, hash - port->bond_hash,
              from->iface->name, to->iface->name,
              (from->tx_bytes - delta) / 1024,
              (to->tx_bytes + delta) / 1024);

    /* Delete element from from->hashes.
     *
     * We don't bother to add the element to to->hashes because not only would
     * it require more work, the only purpose it would be to allow that hash to
     * be migrated to another slave in this rebalancing run, and there is no
     * point in doing that.  */
    if (hash_idx == 0) {
        from->hashes++;
    } else {
        memmove(from->hashes + hash_idx, from->hashes + hash_idx + 1,
                (from->n_hashes - (hash_idx + 1)) * sizeof *from->hashes);
    }
    from->n_hashes--;

    /* Shift load away from 'from' to 'to'. */
    from->tx_bytes -= delta;
    to->tx_bytes += delta;

    /* Arrange for flows to be revalidated. */
    ofproto_revalidate(port->bridge->ofproto, hash->iface_tag);
    hash->iface_idx = to->iface->port_ifidx;
    hash->iface_tag = tag_create_random();
}

static void
bond_rebalance_port(struct port *port)
{
    struct slave_balance bals[DP_MAX_PORTS];
    size_t n_bals;
    struct bond_entry *hashes[BOND_MASK + 1];
    struct slave_balance *b, *from, *to;
    struct bond_entry *e;
    size_t i;

    /* Sets up 'bals' to describe each of the port's interfaces, sorted in
     * descending order of tx_bytes, so that bals[0] represents the most
     * heavily loaded slave and bals[n_bals - 1] represents the least heavily
     * loaded slave.
     *
     * The code is a bit tricky: to avoid dynamically allocating a 'hashes'
     * array for each slave_balance structure, we sort our local array of
     * hashes in order by slave, so that all of the hashes for a given slave
     * become contiguous in memory, and then we point each 'hashes' members of
     * a slave_balance structure to the start of a contiguous group. */
    n_bals = port->n_ifaces;
    for (b = bals; b < &bals[n_bals]; b++) {
        b->iface = port->ifaces[b - bals];
        b->tx_bytes = 0;
        b->hashes = NULL;
        b->n_hashes = 0;
    }
    for (i = 0; i <= BOND_MASK; i++) {
        hashes[i] = &port->bond_hash[i];
    }
    qsort(hashes, BOND_MASK + 1, sizeof *hashes, compare_bond_entries);
    for (i = 0; i <= BOND_MASK; i++) {
        e = hashes[i];
        if (e->iface_idx >= 0 && e->iface_idx < port->n_ifaces) {
            b = &bals[e->iface_idx];
            b->tx_bytes += e->tx_bytes;
            if (!b->hashes) {
                b->hashes = &hashes[i];
            }
            b->n_hashes++;
        }
    }
    qsort(bals, n_bals, sizeof *bals, compare_slave_balance);
    log_bals(bals, n_bals, port);

    /* Discard slaves that aren't enabled (which were sorted to the back of the
     * array earlier). */
    while (!bals[n_bals - 1].iface->enabled) {
        n_bals--;
        if (!n_bals) {
            return;
        }
    }

    /* Shift load from the most-loaded slaves to the least-loaded slaves. */
    to = &bals[n_bals - 1];
    for (from = bals; from < to; ) {
        uint64_t overload = from->tx_bytes - to->tx_bytes;
        if (overload < to->tx_bytes >> 5 || overload < 100000) {
            /* The extra load on 'from' (and all less-loaded slaves), compared
             * to that of 'to' (the least-loaded slave), is less than ~3%, or
             * it is less than ~1Mbps.  No point in rebalancing. */
            break;
        } else if (from->n_hashes == 1) {
            /* 'from' only carries a single MAC hash, so we can't shift any
             * load away from it, even though we want to. */
            from++;
        } else {
            /* 'from' is carrying significantly more load than 'to', and that
             * load is split across at least two different hashes.  Pick a hash
             * to migrate to 'to' (the least-loaded slave), given that doing so
             * must decrease the ratio of the load on the two slaves by at
             * least 0.1.
             *
             * The sort order we use means that we prefer to shift away the
             * smallest hashes instead of the biggest ones.  There is little
             * reason behind this decision; we could use the opposite sort
             * order to shift away big hashes ahead of small ones. */
            size_t i;
            bool order_swapped;

            for (i = 0; i < from->n_hashes; i++) {
                double old_ratio, new_ratio;
                uint64_t delta = from->hashes[i]->tx_bytes;

                if (delta == 0 || from->tx_bytes - delta == 0) {
                    /* Pointless move. */
                    continue;
                }

                order_swapped = from->tx_bytes - delta < to->tx_bytes + delta;

                if (to->tx_bytes == 0) {
                    /* Nothing on the new slave, move it. */
                    break;
                }

                old_ratio = (double)from->tx_bytes / to->tx_bytes;
                new_ratio = (double)(from->tx_bytes - delta) /
                            (to->tx_bytes + delta);

                if (new_ratio == 0) {
                    /* Should already be covered but check to prevent division
                     * by zero. */
                    continue;
                }

                if (new_ratio < 1) {
                    new_ratio = 1 / new_ratio;
                }

                if (old_ratio - new_ratio > 0.1) {
                    /* Would decrease the ratio, move it. */
                    break;
                }
            }
            if (i < from->n_hashes) {
                bond_shift_load(from, to, i);
                port->bond_compat_is_stale = true;

                /* If the result of the migration changed the relative order of
                 * 'from' and 'to' swap them back to maintain invariants. */
                if (order_swapped) {
                    swap_bals(from, to);
                }

                /* Re-sort 'bals'.  Note that this may make 'from' and 'to'
                 * point to different slave_balance structures.  It is only
                 * valid to do these two operations in a row at all because we
                 * know that 'from' will not move past 'to' and vice versa. */
                resort_bals(from, bals, n_bals);
                resort_bals(to, bals, n_bals);
            } else {
                from++;
            }
        }
    }

    /* Implement exponentially weighted moving average.  A weight of 1/2 causes
     * historical data to decay to <1% in 7 rebalancing runs.  */
    for (e = &port->bond_hash[0]; e <= &port->bond_hash[BOND_MASK]; e++) {
        e->tx_bytes /= 2;
    }
}

static void
bond_send_learning_packets(struct port *port)
{
    struct bridge *br = port->bridge;
    struct mac_entry *e;
    struct ofpbuf packet;
    int error, n_packets, n_errors;

    if (!port->n_ifaces || port->active_iface < 0) {
        return;
    }

    ofpbuf_init(&packet, 128);
    error = n_packets = n_errors = 0;
    LIST_FOR_EACH (e, struct mac_entry, lru_node, &br->ml->lrus) {
        union ofp_action actions[2], *a;
        uint16_t xf_ifidx;
        tag_type tags = 0;
        flow_t flow;
        int retval;

        if (e->port == port->port_idx
            || !choose_output_iface(port, e->mac, &xf_ifidx, &tags)) {
            continue;
        }

        /* Compose actions. */
        memset(actions, 0, sizeof actions);
        a = actions;
        if (e->vlan) {
            a->vlan_vid.type = htons(OFPAT_SET_VLAN_VID);
            a->vlan_vid.len = htons(sizeof *a);
            a->vlan_vid.vlan_vid = htons(e->vlan);
            a++;
        }
        a->output.type = htons(OFPAT_OUTPUT);
        a->output.len = htons(sizeof *a);
        a->output.port = htons(xflow_port_to_ofp_port(xf_ifidx));
        a++;

        /* Send packet. */
        n_packets++;
        compose_benign_packet(&packet, "Open vSwitch Bond Failover", 0xf177,
                              e->mac);
<<<<<<< HEAD
        flow_extract(&packet, XFLOWP_NONE, &flow);
=======
        flow_extract(&packet, 0, ODPP_NONE, &flow);
>>>>>>> ca247927
        retval = ofproto_send_packet(br->ofproto, &flow, actions, a - actions,
                                     &packet);
        if (retval) {
            error = retval;
            n_errors++;
        }
    }
    ofpbuf_uninit(&packet);

    if (n_errors) {
        static struct vlog_rate_limit rl = VLOG_RATE_LIMIT_INIT(1, 5);
        VLOG_WARN_RL(&rl, "bond %s: %d errors sending %d gratuitous learning "
                     "packets, last error was: %s",
                     port->name, n_errors, n_packets, strerror(error));
    } else {
        VLOG_DBG("bond %s: sent %d gratuitous learning packets",
                 port->name, n_packets);
    }
}

/* Bonding unixctl user interface functions. */

static void
bond_unixctl_list(struct unixctl_conn *conn,
                  const char *args OVS_UNUSED, void *aux OVS_UNUSED)
{
    struct ds ds = DS_EMPTY_INITIALIZER;
    const struct bridge *br;

    ds_put_cstr(&ds, "bridge\tbond\tslaves\n");

    LIST_FOR_EACH (br, struct bridge, node, &all_bridges) {
        size_t i;

        for (i = 0; i < br->n_ports; i++) {
            const struct port *port = br->ports[i];
            if (port->n_ifaces > 1) {
                size_t j;

                ds_put_format(&ds, "%s\t%s\t", br->name, port->name);
                for (j = 0; j < port->n_ifaces; j++) {
                    const struct iface *iface = port->ifaces[j];
                    if (j) {
                        ds_put_cstr(&ds, ", ");
                    }
                    ds_put_cstr(&ds, iface->name);
                }
                ds_put_char(&ds, '\n');
            }
        }
    }
    unixctl_command_reply(conn, 200, ds_cstr(&ds));
    ds_destroy(&ds);
}

static struct port *
bond_find(const char *name)
{
    const struct bridge *br;

    LIST_FOR_EACH (br, struct bridge, node, &all_bridges) {
        size_t i;

        for (i = 0; i < br->n_ports; i++) {
            struct port *port = br->ports[i];
            if (!strcmp(port->name, name) && port->n_ifaces > 1) {
                return port;
            }
        }
    }
    return NULL;
}

static void
bond_unixctl_show(struct unixctl_conn *conn,
                  const char *args, void *aux OVS_UNUSED)
{
    struct ds ds = DS_EMPTY_INITIALIZER;
    const struct port *port;
    size_t j;

    port = bond_find(args);
    if (!port) {
        unixctl_command_reply(conn, 501, "no such bond");
        return;
    }

    ds_put_format(&ds, "updelay: %d ms\n", port->updelay);
    ds_put_format(&ds, "downdelay: %d ms\n", port->downdelay);
    ds_put_format(&ds, "next rebalance: %lld ms\n",
                  port->bond_next_rebalance - time_msec());
    for (j = 0; j < port->n_ifaces; j++) {
        const struct iface *iface = port->ifaces[j];
        struct bond_entry *be;

        /* Basic info. */
        ds_put_format(&ds, "slave %s: %s\n",
                      iface->name, iface->enabled ? "enabled" : "disabled");
        if (j == port->active_iface) {
            ds_put_cstr(&ds, "\tactive slave\n");
        }
        if (iface->delay_expires != LLONG_MAX) {
            ds_put_format(&ds, "\t%s expires in %lld ms\n",
                          iface->enabled ? "downdelay" : "updelay",
                          iface->delay_expires - time_msec());
        }

        /* Hashes. */
        for (be = port->bond_hash; be <= &port->bond_hash[BOND_MASK]; be++) {
            int hash = be - port->bond_hash;
            struct mac_entry *me;

            if (be->iface_idx != j) {
                continue;
            }

            ds_put_format(&ds, "\thash %d: %"PRIu64" kB load\n",
                          hash, be->tx_bytes / 1024);

            /* MACs. */
            LIST_FOR_EACH (me, struct mac_entry, lru_node,
                           &port->bridge->ml->lrus) {
                uint16_t xf_ifidx;
                tag_type tags = 0;
                if (bond_hash(me->mac) == hash
                    && me->port != port->port_idx
                    && choose_output_iface(port, me->mac, &xf_ifidx, &tags)
                    && xf_ifidx == iface->xf_ifidx)
                {
                    ds_put_format(&ds, "\t\t"ETH_ADDR_FMT"\n",
                                  ETH_ADDR_ARGS(me->mac));
                }
            }
        }
    }
    unixctl_command_reply(conn, 200, ds_cstr(&ds));
    ds_destroy(&ds);
}

static void
bond_unixctl_migrate(struct unixctl_conn *conn, const char *args_,
                     void *aux OVS_UNUSED)
{
    char *args = (char *) args_;
    char *save_ptr = NULL;
    char *bond_s, *hash_s, *slave_s;
    uint8_t mac[ETH_ADDR_LEN];
    struct port *port;
    struct iface *iface;
    struct bond_entry *entry;
    int hash;

    bond_s = strtok_r(args, " ", &save_ptr);
    hash_s = strtok_r(NULL, " ", &save_ptr);
    slave_s = strtok_r(NULL, " ", &save_ptr);
    if (!slave_s) {
        unixctl_command_reply(conn, 501,
                              "usage: bond/migrate BOND HASH SLAVE");
        return;
    }

    port = bond_find(bond_s);
    if (!port) {
        unixctl_command_reply(conn, 501, "no such bond");
        return;
    }

    if (sscanf(hash_s, ETH_ADDR_SCAN_FMT, ETH_ADDR_SCAN_ARGS(mac))
        == ETH_ADDR_SCAN_COUNT) {
        hash = bond_hash(mac);
    } else if (strspn(hash_s, "0123456789") == strlen(hash_s)) {
        hash = atoi(hash_s) & BOND_MASK;
    } else {
        unixctl_command_reply(conn, 501, "bad hash");
        return;
    }

    iface = port_lookup_iface(port, slave_s);
    if (!iface) {
        unixctl_command_reply(conn, 501, "no such slave");
        return;
    }

    if (!iface->enabled) {
        unixctl_command_reply(conn, 501, "cannot migrate to disabled slave");
        return;
    }

    entry = &port->bond_hash[hash];
    ofproto_revalidate(port->bridge->ofproto, entry->iface_tag);
    entry->iface_idx = iface->port_ifidx;
    entry->iface_tag = tag_create_random();
    port->bond_compat_is_stale = true;
    unixctl_command_reply(conn, 200, "migrated");
}

static void
bond_unixctl_set_active_slave(struct unixctl_conn *conn, const char *args_,
                              void *aux OVS_UNUSED)
{
    char *args = (char *) args_;
    char *save_ptr = NULL;
    char *bond_s, *slave_s;
    struct port *port;
    struct iface *iface;

    bond_s = strtok_r(args, " ", &save_ptr);
    slave_s = strtok_r(NULL, " ", &save_ptr);
    if (!slave_s) {
        unixctl_command_reply(conn, 501,
                              "usage: bond/set-active-slave BOND SLAVE");
        return;
    }

    port = bond_find(bond_s);
    if (!port) {
        unixctl_command_reply(conn, 501, "no such bond");
        return;
    }

    iface = port_lookup_iface(port, slave_s);
    if (!iface) {
        unixctl_command_reply(conn, 501, "no such slave");
        return;
    }

    if (!iface->enabled) {
        unixctl_command_reply(conn, 501, "cannot make disabled slave active");
        return;
    }

    if (port->active_iface != iface->port_ifidx) {
        ofproto_revalidate(port->bridge->ofproto, port->active_iface_tag);
        port->active_iface = iface->port_ifidx;
        port->active_iface_tag = tag_create_random();
        VLOG_INFO("port %s: active interface is now %s",
                  port->name, iface->name);
        bond_send_learning_packets(port);
        unixctl_command_reply(conn, 200, "done");
    } else {
        unixctl_command_reply(conn, 200, "no change");
    }
}

static void
enable_slave(struct unixctl_conn *conn, const char *args_, bool enable)
{
    char *args = (char *) args_;
    char *save_ptr = NULL;
    char *bond_s, *slave_s;
    struct port *port;
    struct iface *iface;

    bond_s = strtok_r(args, " ", &save_ptr);
    slave_s = strtok_r(NULL, " ", &save_ptr);
    if (!slave_s) {
        unixctl_command_reply(conn, 501,
                              "usage: bond/enable/disable-slave BOND SLAVE");
        return;
    }

    port = bond_find(bond_s);
    if (!port) {
        unixctl_command_reply(conn, 501, "no such bond");
        return;
    }

    iface = port_lookup_iface(port, slave_s);
    if (!iface) {
        unixctl_command_reply(conn, 501, "no such slave");
        return;
    }

    bond_enable_slave(iface, enable);
    unixctl_command_reply(conn, 501, enable ? "enabled" : "disabled");
}

static void
bond_unixctl_enable_slave(struct unixctl_conn *conn, const char *args,
                          void *aux OVS_UNUSED)
{
    enable_slave(conn, args, true);
}

static void
bond_unixctl_disable_slave(struct unixctl_conn *conn, const char *args,
                           void *aux OVS_UNUSED)
{
    enable_slave(conn, args, false);
}

static void
bond_unixctl_hash(struct unixctl_conn *conn, const char *args,
                  void *aux OVS_UNUSED)
{
	uint8_t mac[ETH_ADDR_LEN];
	uint8_t hash;
	char *hash_cstr;

	if (sscanf(args, ETH_ADDR_SCAN_FMT, ETH_ADDR_SCAN_ARGS(mac))
	    == ETH_ADDR_SCAN_COUNT) {
		hash = bond_hash(mac);

		hash_cstr = xasprintf("%u", hash);
		unixctl_command_reply(conn, 200, hash_cstr);
		free(hash_cstr);
	} else {
		unixctl_command_reply(conn, 501, "invalid mac");
	}
}

static void
bond_init(void)
{
    unixctl_command_register("bond/list", bond_unixctl_list, NULL);
    unixctl_command_register("bond/show", bond_unixctl_show, NULL);
    unixctl_command_register("bond/migrate", bond_unixctl_migrate, NULL);
    unixctl_command_register("bond/set-active-slave",
                             bond_unixctl_set_active_slave, NULL);
    unixctl_command_register("bond/enable-slave", bond_unixctl_enable_slave,
                             NULL);
    unixctl_command_register("bond/disable-slave", bond_unixctl_disable_slave,
                             NULL);
    unixctl_command_register("bond/hash", bond_unixctl_hash, NULL);
}

/* Port functions. */

static struct port *
port_create(struct bridge *br, const char *name)
{
    struct port *port;

    port = xzalloc(sizeof *port);
    port->bridge = br;
    port->port_idx = br->n_ports;
    port->vlan = -1;
    port->trunks = NULL;
    port->name = xstrdup(name);
    port->active_iface = -1;

    if (br->n_ports >= br->allocated_ports) {
        br->ports = x2nrealloc(br->ports, &br->allocated_ports,
                               sizeof *br->ports);
    }
    br->ports[br->n_ports++] = port;
    shash_add_assert(&br->port_by_name, port->name, port);

    VLOG_INFO("created port %s on bridge %s", port->name, br->name);
    bridge_flush(br);

    return port;
}

static const char *
get_port_other_config(const struct ovsrec_port *port, const char *key,
                      const char *default_value)
{
    const char *value = get_ovsrec_key_value(key,
                                             port->key_other_config,
                                             port->value_other_config,
                                             port->n_other_config);
    return value ? value : default_value;
}

static void
port_del_ifaces(struct port *port, const struct ovsrec_port *cfg)
{
    struct shash new_ifaces;
    size_t i;

    /* Collect list of new interfaces. */
    shash_init(&new_ifaces);
    for (i = 0; i < cfg->n_interfaces; i++) {
        const char *name = cfg->interfaces[i]->name;
        shash_add_once(&new_ifaces, name, NULL);
    }

    /* Get rid of deleted interfaces. */
    for (i = 0; i < port->n_ifaces; ) {
        if (!shash_find(&new_ifaces, cfg->interfaces[i]->name)) {
            iface_destroy(port->ifaces[i]);
        } else {
            i++;
        }
    }

    shash_destroy(&new_ifaces);
}

static void
port_reconfigure(struct port *port, const struct ovsrec_port *cfg)
{
    struct shash new_ifaces;
    long long int next_rebalance;
    unsigned long *trunks;
    int vlan;
    size_t i;

    port->cfg = cfg;

    /* Update settings. */
    port->updelay = cfg->bond_updelay;
    if (port->updelay < 0) {
        port->updelay = 0;
    }
    port->updelay = cfg->bond_downdelay;
    if (port->downdelay < 0) {
        port->downdelay = 0;
    }
    port->bond_rebalance_interval = atoi(
        get_port_other_config(cfg, "bond-rebalance-interval", "10000"));
    if (port->bond_rebalance_interval < 1000) {
        port->bond_rebalance_interval = 1000;
    }
    next_rebalance = time_msec() + port->bond_rebalance_interval;
    if (port->bond_next_rebalance > next_rebalance) {
        port->bond_next_rebalance = next_rebalance;
    }

    /* Add new interfaces and update 'cfg' member of existing ones. */
    shash_init(&new_ifaces);
    for (i = 0; i < cfg->n_interfaces; i++) {
        const struct ovsrec_interface *if_cfg = cfg->interfaces[i];
        struct iface *iface;

        if (!shash_add_once(&new_ifaces, if_cfg->name, NULL)) {
            VLOG_WARN("port %s: %s specified twice as port interface",
                      port->name, if_cfg->name);
            continue;
        }

        iface = iface_lookup(port->bridge, if_cfg->name);
        if (iface) {
            if (iface->port != port) {
                VLOG_ERR("bridge %s: %s interface is on multiple ports, "
                         "removing from %s",
                         port->bridge->name, if_cfg->name, iface->port->name);
                continue;
            }
            iface->cfg = if_cfg;
        } else {
            iface_create(port, if_cfg);
        }
    }
    shash_destroy(&new_ifaces);

    /* Get VLAN tag. */
    vlan = -1;
    if (cfg->tag) {
        if (port->n_ifaces < 2) {
            vlan = *cfg->tag;
            if (vlan >= 0 && vlan <= 4095) {
                VLOG_DBG("port %s: assigning VLAN tag %d", port->name, vlan);
            } else {
                vlan = -1;
            }
        } else {
            /* It's possible that bonded, VLAN-tagged ports make sense.  Maybe
             * they even work as-is.  But they have not been tested. */
            VLOG_WARN("port %s: VLAN tags not supported on bonded ports",
                      port->name);
        }
    }
    if (port->vlan != vlan) {
        port->vlan = vlan;
        bridge_flush(port->bridge);
    }

    /* Get trunked VLANs. */
    trunks = NULL;
    if (vlan < 0 && cfg->n_trunks) {
        size_t n_errors;
        size_t i;

        trunks = bitmap_allocate(4096);
        n_errors = 0;
        for (i = 0; i < cfg->n_trunks; i++) {
            int trunk = cfg->trunks[i];
            if (trunk >= 0) {
                bitmap_set1(trunks, trunk);
            } else {
                n_errors++;
            }
        }
        if (n_errors) {
            VLOG_ERR("port %s: invalid values for %zu trunk VLANs",
                     port->name, cfg->n_trunks);
        }
        if (n_errors == cfg->n_trunks) {
            VLOG_ERR("port %s: no valid trunks, trunking all VLANs",
                     port->name);
            bitmap_free(trunks);
            trunks = NULL;
        }
    } else if (vlan >= 0 && cfg->n_trunks) {
        VLOG_ERR("port %s: ignoring trunks in favor of implicit vlan",
                 port->name);
    }
    if (trunks == NULL
        ? port->trunks != NULL
        : port->trunks == NULL || !bitmap_equal(trunks, port->trunks, 4096)) {
        bridge_flush(port->bridge);
    }
    bitmap_free(port->trunks);
    port->trunks = trunks;
}

static void
port_destroy(struct port *port)
{
    if (port) {
        struct bridge *br = port->bridge;
        struct port *del;
        int i;

        proc_net_compat_update_vlan(port->name, NULL, 0);
        proc_net_compat_update_bond(port->name, NULL);

        for (i = 0; i < MAX_MIRRORS; i++) {
            struct mirror *m = br->mirrors[i];
            if (m && m->out_port == port) {
                mirror_destroy(m);
            }
        }

        while (port->n_ifaces > 0) {
            iface_destroy(port->ifaces[port->n_ifaces - 1]);
        }

        shash_find_and_delete_assert(&br->port_by_name, port->name);

        del = br->ports[port->port_idx] = br->ports[--br->n_ports];
        del->port_idx = port->port_idx;

        free(port->ifaces);
        bitmap_free(port->trunks);
        free(port->name);
        free(port);
        bridge_flush(br);
    }
}

static struct port *
port_from_xf_ifidx(const struct bridge *br, uint16_t xf_ifidx)
{
    struct iface *iface = iface_from_xf_ifidx(br, xf_ifidx);
    return iface ? iface->port : NULL;
}

static struct port *
port_lookup(const struct bridge *br, const char *name)
{
    return shash_find_data(&br->port_by_name, name);
}

static struct iface *
port_lookup_iface(const struct port *port, const char *name)
{
    struct iface *iface = iface_lookup(port->bridge, name);
    return iface && iface->port == port ? iface : NULL;
}

static void
port_update_bonding(struct port *port)
{
    if (port->n_ifaces < 2) {
        /* Not a bonded port. */
        if (port->bond_hash) {
            free(port->bond_hash);
            port->bond_hash = NULL;
            port->bond_compat_is_stale = true;
            port->bond_fake_iface = false;
        }
    } else {
        if (!port->bond_hash) {
            size_t i;

            port->bond_hash = xcalloc(BOND_MASK + 1, sizeof *port->bond_hash);
            for (i = 0; i <= BOND_MASK; i++) {
                struct bond_entry *e = &port->bond_hash[i];
                e->iface_idx = -1;
                e->tx_bytes = 0;
            }
            port->no_ifaces_tag = tag_create_random();
            bond_choose_active_iface(port);
            port->bond_next_rebalance
                = time_msec() + port->bond_rebalance_interval;

            if (port->cfg->bond_fake_iface) {
                port->bond_next_fake_iface_update = time_msec();
            }
        }
        port->bond_compat_is_stale = true;
        port->bond_fake_iface = port->cfg->bond_fake_iface;
    }
}

static void
port_update_bond_compat(struct port *port)
{
    struct compat_bond_hash compat_hashes[BOND_MASK + 1];
    struct compat_bond bond;
    size_t i;

    if (port->n_ifaces < 2) {
        proc_net_compat_update_bond(port->name, NULL);
        return;
    }

    bond.up = false;
    bond.updelay = port->updelay;
    bond.downdelay = port->downdelay;

    bond.n_hashes = 0;
    bond.hashes = compat_hashes;
    if (port->bond_hash) {
        const struct bond_entry *e;
        for (e = port->bond_hash; e <= &port->bond_hash[BOND_MASK]; e++) {
            if (e->iface_idx >= 0 && e->iface_idx < port->n_ifaces) {
                struct compat_bond_hash *cbh = &bond.hashes[bond.n_hashes++];
                cbh->hash = e - port->bond_hash;
                cbh->netdev_name = port->ifaces[e->iface_idx]->name;
            }
        }
    }

    bond.n_slaves = port->n_ifaces;
    bond.slaves = xmalloc(port->n_ifaces * sizeof *bond.slaves);
    for (i = 0; i < port->n_ifaces; i++) {
        struct iface *iface = port->ifaces[i];
        struct compat_bond_slave *slave = &bond.slaves[i];
        slave->name = iface->name;

        /* We need to make the same determination as the Linux bonding
         * code to determine whether a slave should be consider "up".
         * The Linux function bond_miimon_inspect() supports four 
         * BOND_LINK_* states:
         *      
         *    - BOND_LINK_UP: carrier detected, updelay has passed.
         *    - BOND_LINK_FAIL: carrier lost, downdelay in progress.
         *    - BOND_LINK_DOWN: carrier lost, downdelay has passed.
         *    - BOND_LINK_BACK: carrier detected, updelay in progress.
         *
         * The function bond_info_show_slave() only considers BOND_LINK_UP 
         * to be "up" and anything else to be "down".
         */
        slave->up = iface->enabled && iface->delay_expires == LLONG_MAX;
        if (slave->up) {
            bond.up = true;
        }
        netdev_get_etheraddr(iface->netdev, slave->mac);
    }

    if (port->bond_fake_iface) {
        struct netdev *bond_netdev;

        if (!netdev_open_default(port->name, &bond_netdev)) {
            if (bond.up) {
                netdev_turn_flags_on(bond_netdev, NETDEV_UP, true);
            } else {
                netdev_turn_flags_off(bond_netdev, NETDEV_UP, true);
            }
            netdev_close(bond_netdev);
        }
    }

    proc_net_compat_update_bond(port->name, &bond);
    free(bond.slaves);
}

static void
port_update_vlan_compat(struct port *port)
{
    struct bridge *br = port->bridge;
    char *vlandev_name = NULL;

    if (port->vlan > 0) {
        /* Figure out the name that the VLAN device should actually have, if it
         * existed.  This takes some work because the VLAN device would not
         * have port->name in its name; rather, it would have the trunk port's
         * name, and 'port' would be attached to a bridge that also had the
         * VLAN device one of its ports.  So we need to find a trunk port that
         * includes port->vlan.
         *
         * There might be more than one candidate.  This doesn't happen on
         * XenServer, so if it happens we just pick the first choice in
         * alphabetical order instead of creating multiple VLAN devices. */
        size_t i;
        for (i = 0; i < br->n_ports; i++) {
            struct port *p = br->ports[i];
            if (port_trunks_vlan(p, port->vlan)
                && p->n_ifaces
                && (!vlandev_name || strcmp(p->name, vlandev_name) <= 0))
            {
                uint8_t ea[ETH_ADDR_LEN];
                netdev_get_etheraddr(p->ifaces[0]->netdev, ea);
                if (!eth_addr_is_multicast(ea) &&
                    !eth_addr_is_reserved(ea) &&
                    !eth_addr_is_zero(ea)) {
                    vlandev_name = p->name;
                }
            }
        }
    }
    proc_net_compat_update_vlan(port->name, vlandev_name, port->vlan);
}

/* Interface functions. */

static struct iface *
iface_create(struct port *port, const struct ovsrec_interface *if_cfg)
{
    struct bridge *br = port->bridge;
    struct iface *iface;
    char *name = if_cfg->name;
    int error;

    iface = xzalloc(sizeof *iface);
    iface->port = port;
    iface->port_ifidx = port->n_ifaces;
    iface->name = xstrdup(name);
    iface->xf_ifidx = -1;
    iface->tag = tag_create_random();
    iface->delay_expires = LLONG_MAX;
    iface->netdev = NULL;
    iface->cfg = if_cfg;

    shash_add_assert(&br->iface_by_name, iface->name, iface);

    /* Attempt to create the network interface in case it doesn't exist yet. */
    if (!iface_is_internal(br, iface->name)) {
        error = set_up_iface(if_cfg, iface, true);
        if (error) {
            VLOG_WARN("could not create iface %s: %s", iface->name,
                      strerror(error));

            shash_find_and_delete_assert(&br->iface_by_name, iface->name);
            free(iface->name);
            free(iface);
            return NULL;
        }
    }

    if (port->n_ifaces >= port->allocated_ifaces) {
        port->ifaces = x2nrealloc(port->ifaces, &port->allocated_ifaces,
                                  sizeof *port->ifaces);
    }
    port->ifaces[port->n_ifaces++] = iface;
    if (port->n_ifaces > 1) {
        br->has_bonded_ports = true;
    }

    VLOG_DBG("attached network device %s to port %s", iface->name, port->name);

    bridge_flush(br);

    return iface;
}

static void
iface_destroy(struct iface *iface)
{
    if (iface) {
        struct port *port = iface->port;
        struct bridge *br = port->bridge;
        bool del_active = port->active_iface == iface->port_ifidx;
        struct iface *del;

<<<<<<< HEAD
        if (iface->xf_ifidx >= 0) {
            port_array_set(&br->ifaces, iface->xf_ifidx, NULL);
=======
        shash_find_and_delete_assert(&br->iface_by_name, iface->name);

        if (iface->dp_ifidx >= 0) {
            port_array_set(&br->ifaces, iface->dp_ifidx, NULL);
>>>>>>> ca247927
        }

        del = port->ifaces[iface->port_ifidx] = port->ifaces[--port->n_ifaces];
        del->port_ifidx = iface->port_ifidx;

        netdev_close(iface->netdev);

        if (del_active) {
            ofproto_revalidate(port->bridge->ofproto, port->active_iface_tag);
            bond_choose_active_iface(port);
            bond_send_learning_packets(port);
        }

        free(iface->name);
        free(iface);

        bridge_flush(port->bridge);
    }
}

static struct iface *
iface_lookup(const struct bridge *br, const char *name)
{
    return shash_find_data(&br->iface_by_name, name);
}

static struct iface *
iface_from_xf_ifidx(const struct bridge *br, uint16_t xf_ifidx)
{
    return port_array_get(&br->ifaces, xf_ifidx);
}

/* Returns true if 'iface' is the name of an "internal" interface on bridge
 * 'br', that is, an interface that is entirely simulated within the datapath.
 * The local port (XFLOWP_LOCAL) is always an internal interface.  Other local
 * interfaces are created by setting "iface.<iface>.internal = true".
 *
 * In addition, we have a kluge-y feature that creates an internal port with
 * the name of a bonded port if "bonding.<bondname>.fake-iface = true" is set.
 * This feature needs to go away in the long term.  Until then, this is one
 * reason why this function takes a name instead of a struct iface: the fake
 * interfaces created this way do not have a struct iface. */
static bool
iface_is_internal(const struct bridge *br, const char *if_name)
{
    struct iface *iface;
    struct port *port;

    if (!strcmp(if_name, br->name)) {
        return true;
    }

    iface = iface_lookup(br, if_name);
    if (iface && !strcmp(iface->cfg->type, "internal")) {
        return true;
    }

    port = port_lookup(br, if_name);
    if (port && port->n_ifaces > 1 && port->cfg->bond_fake_iface) {
        return true;
    }
    return false;
}

/* Set Ethernet address of 'iface', if one is specified in the configuration
 * file. */
static void
iface_set_mac(struct iface *iface)
{
    uint8_t ea[ETH_ADDR_LEN];

    if (iface->cfg->mac && eth_addr_from_string(iface->cfg->mac, ea)) {
        if (eth_addr_is_multicast(ea)) {
            VLOG_ERR("interface %s: cannot set MAC to multicast address",
                     iface->name);
        } else if (iface->xf_ifidx == XFLOWP_LOCAL) {
            VLOG_ERR("ignoring iface.%s.mac; use bridge.%s.mac instead",
                     iface->name, iface->name);
        } else {
            int error = netdev_set_etheraddr(iface->netdev, ea);
            if (error) {
                VLOG_ERR("interface %s: setting MAC failed (%s)",
                         iface->name, strerror(error));
            }
        }
    }
}

/* Port mirroring. */

static void
mirror_reconfigure(struct bridge *br)
{
    struct shash old_mirrors, new_mirrors;
    struct shash_node *node;
    unsigned long *rspan_vlans;
    int i;

    /* Collect old mirrors. */
    shash_init(&old_mirrors);
    for (i = 0; i < MAX_MIRRORS; i++) {
        if (br->mirrors[i]) {
            shash_add(&old_mirrors, br->mirrors[i]->name, br->mirrors[i]);
        }
    }

    /* Collect new mirrors. */
    shash_init(&new_mirrors);
    for (i = 0; i < br->cfg->n_mirrors; i++) {
        struct ovsrec_mirror *cfg = br->cfg->mirrors[i];
        if (!shash_add_once(&new_mirrors, cfg->name, cfg)) {
            VLOG_WARN("bridge %s: %s specified twice as mirror",
                      br->name, cfg->name);
        }
    }

    /* Get rid of deleted mirrors and add new mirrors. */
    SHASH_FOR_EACH (node, &old_mirrors) {
        if (!shash_find(&new_mirrors, node->name)) {
            mirror_destroy(node->data);
        }
    }
    SHASH_FOR_EACH (node, &new_mirrors) {
        struct mirror *mirror = shash_find_data(&old_mirrors, node->name);
        if (!mirror) {
            mirror = mirror_create(br, node->name);
            if (!mirror) {
                break;
            }
        }
        mirror_reconfigure_one(mirror, node->data);
    }
    shash_destroy(&old_mirrors);
    shash_destroy(&new_mirrors);

    /* Update port reserved status. */
    for (i = 0; i < br->n_ports; i++) {
        br->ports[i]->is_mirror_output_port = false;
    }
    for (i = 0; i < MAX_MIRRORS; i++) {
        struct mirror *m = br->mirrors[i];
        if (m && m->out_port) {
            m->out_port->is_mirror_output_port = true;
        }
    }

    /* Update flooded vlans (for RSPAN). */
    rspan_vlans = NULL;
    if (br->cfg->n_flood_vlans) {
        rspan_vlans = bitmap_allocate(4096);

        for (i = 0; i < br->cfg->n_flood_vlans; i++) {
            int64_t vlan = br->cfg->flood_vlans[i];
            if (vlan >= 0 && vlan < 4096) {
                bitmap_set1(rspan_vlans, vlan);
                VLOG_INFO("bridge %s: disabling learning on vlan %"PRId64,
                          br->name, vlan);
            } else {
                VLOG_ERR("bridge %s: invalid value %"PRId64 "for flood VLAN",
                         br->name, vlan);
            }
        }
    }
    if (mac_learning_set_flood_vlans(br->ml, rspan_vlans)) {
        bridge_flush(br);
    }
}

static struct mirror *
mirror_create(struct bridge *br, const char *name)
{
    struct mirror *m;
    size_t i;

    for (i = 0; ; i++) {
        if (i >= MAX_MIRRORS) {
            VLOG_WARN("bridge %s: maximum of %d port mirrors reached, "
                      "cannot create %s", br->name, MAX_MIRRORS, name);
            return NULL;
        }
        if (!br->mirrors[i]) {
            break;
        }
    }

    VLOG_INFO("created port mirror %s on bridge %s", name, br->name);
    bridge_flush(br);

    br->mirrors[i] = m = xzalloc(sizeof *m);
    m->bridge = br;
    m->idx = i;
    m->name = xstrdup(name);
    shash_init(&m->src_ports);
    shash_init(&m->dst_ports);
    m->vlans = NULL;
    m->n_vlans = 0;
    m->out_vlan = -1;
    m->out_port = NULL;

    return m;
}

static void
mirror_destroy(struct mirror *m)
{
    if (m) {
        struct bridge *br = m->bridge;
        size_t i;

        for (i = 0; i < br->n_ports; i++) {
            br->ports[i]->src_mirrors &= ~(MIRROR_MASK_C(1) << m->idx);
            br->ports[i]->dst_mirrors &= ~(MIRROR_MASK_C(1) << m->idx);
        }

        shash_destroy(&m->src_ports);
        shash_destroy(&m->dst_ports);
        free(m->vlans);

        m->bridge->mirrors[m->idx] = NULL;
        free(m);

        bridge_flush(br);
    }
}

static void
mirror_collect_ports(struct mirror *m, struct ovsrec_port **ports, int n_ports,
                     struct shash *names)
{
    size_t i;

    for (i = 0; i < n_ports; i++) {
        const char *name = ports[i]->name;
        if (port_lookup(m->bridge, name)) {
            shash_add_once(names, name, NULL);
        } else {
            VLOG_WARN("bridge %s: mirror %s cannot match on nonexistent "
                      "port %s", m->bridge->name, m->name, name);
        }
    }
}

static size_t
mirror_collect_vlans(struct mirror *m, const struct ovsrec_mirror *cfg,
                     int **vlans)
{
    size_t n_vlans;
    size_t i;

    *vlans = xmalloc(sizeof **vlans * cfg->n_select_vlan);
    n_vlans = 0;
    for (i = 0; i < cfg->n_select_vlan; i++) {
        int64_t vlan = cfg->select_vlan[i];
        if (vlan < 0 || vlan > 4095) {
            VLOG_WARN("bridge %s: mirror %s selects invalid VLAN %"PRId64,
                      m->bridge->name, m->name, vlan);
        } else {
            (*vlans)[n_vlans++] = vlan;
        }
    }
    return n_vlans;
}

static bool
vlan_is_mirrored(const struct mirror *m, int vlan)
{
    size_t i;

    for (i = 0; i < m->n_vlans; i++) {
        if (m->vlans[i] == vlan) {
            return true;
        }
    }
    return false;
}

static bool
port_trunks_any_mirrored_vlan(const struct mirror *m, const struct port *p)
{
    size_t i;

    for (i = 0; i < m->n_vlans; i++) {
        if (port_trunks_vlan(p, m->vlans[i])) {
            return true;
        }
    }
    return false;
}

static void
mirror_reconfigure_one(struct mirror *m, struct ovsrec_mirror *cfg)
{
    struct shash src_ports, dst_ports;
    mirror_mask_t mirror_bit;
    struct port *out_port;
    int out_vlan;
    size_t n_vlans;
    int *vlans;
    size_t i;

    /* Get output port. */
    if (cfg->output_port) {
        out_port = port_lookup(m->bridge, cfg->output_port->name);
        if (!out_port) {
            VLOG_ERR("bridge %s: mirror %s outputs to port not on bridge",
                     m->bridge->name, m->name);
            mirror_destroy(m);
            return;
        }
        out_vlan = -1;

        if (cfg->output_vlan) {
            VLOG_ERR("bridge %s: mirror %s specifies both output port and "
                     "output vlan; ignoring output vlan",
                     m->bridge->name, m->name);
        }
    } else if (cfg->output_vlan) {
        out_port = NULL;
        out_vlan = *cfg->output_vlan;
    } else {
        VLOG_ERR("bridge %s: mirror %s does not specify output; ignoring",
                 m->bridge->name, m->name);
        mirror_destroy(m);
        return;
    }

    shash_init(&src_ports);
    shash_init(&dst_ports);
    if (cfg->select_all) {
        for (i = 0; i < m->bridge->n_ports; i++) {
            const char *name = m->bridge->ports[i]->name;
            shash_add_once(&src_ports, name, NULL);
            shash_add_once(&dst_ports, name, NULL);
        }
        vlans = NULL;
        n_vlans = 0;
    } else {
        /* Get ports, and drop duplicates and ports that don't exist. */
        mirror_collect_ports(m, cfg->select_src_port, cfg->n_select_src_port,
                             &src_ports);
        mirror_collect_ports(m, cfg->select_dst_port, cfg->n_select_dst_port,
                             &dst_ports);

        /* Get all the vlans, and drop duplicate and invalid vlans. */
        n_vlans = mirror_collect_vlans(m, cfg, &vlans);
    }

    /* Update mirror data. */
    if (!shash_equal_keys(&m->src_ports, &src_ports)
        || !shash_equal_keys(&m->dst_ports, &dst_ports)
        || m->n_vlans != n_vlans
        || memcmp(m->vlans, vlans, sizeof *vlans * n_vlans)
        || m->out_port != out_port
        || m->out_vlan != out_vlan) {
        bridge_flush(m->bridge);
    }
    shash_swap(&m->src_ports, &src_ports);
    shash_swap(&m->dst_ports, &dst_ports);
    free(m->vlans);
    m->vlans = vlans;
    m->n_vlans = n_vlans;
    m->out_port = out_port;
    m->out_vlan = out_vlan;

    /* Update ports. */
    mirror_bit = MIRROR_MASK_C(1) << m->idx;
    for (i = 0; i < m->bridge->n_ports; i++) {
        struct port *port = m->bridge->ports[i];

        if (shash_find(&m->src_ports, port->name)
            || (m->n_vlans
                && (!port->vlan
                    ? port_trunks_any_mirrored_vlan(m, port)
                    : vlan_is_mirrored(m, port->vlan)))) {
            port->src_mirrors |= mirror_bit;
        } else {
            port->src_mirrors &= ~mirror_bit;
        }

        if (shash_find(&m->dst_ports, port->name)) {
            port->dst_mirrors |= mirror_bit;
        } else {
            port->dst_mirrors &= ~mirror_bit;
        }
    }

    /* Clean up. */
    shash_destroy(&src_ports);
    shash_destroy(&dst_ports);
}<|MERGE_RESOLUTION|>--- conflicted
+++ resolved
@@ -342,14 +342,9 @@
             }
         }
     }
-<<<<<<< HEAD
+    svec_destroy(&bridge_names);
     svec_destroy(&xfif_names);
     svec_destroy(&xfif_types);
-=======
-    svec_destroy(&bridge_names);
-    svec_destroy(&dpif_names);
-    svec_destroy(&dpif_types);
->>>>>>> ca247927
 
     unixctl_command_register("bridge/dump-flows", bridge_unixctl_dump_flows,
                              NULL);
@@ -1604,15 +1599,11 @@
         action.output.len = htons(sizeof action);
         action.output.port = htons(OFPP_NORMAL);
         memset(&flow, 0, sizeof flow);
-<<<<<<< HEAD
-        flow.wildcards = OFPFW_ALL;
+        flow.wildcards = OVSFW_ALL;
         ofproto_add_flow(br->ofproto, &flow, &action, 1, 0);
-=======
-        ofproto_add_flow(br->ofproto, &flow, OVSFW_ALL, 0, &action, 1, 0);
     } else {
         struct ofproto_controller *ocs;
         size_t i;
->>>>>>> ca247927
 
         ocs = xmalloc(n_controllers * sizeof *ocs);
         for (i = 0; i < n_controllers; i++) {
@@ -2313,14 +2304,8 @@
  * so in one special case.
  */
 static bool
-<<<<<<< HEAD
-process_flow(struct bridge *br, const flow_t *flow,
-             const struct ofpbuf *packet, struct xflow_actions *actions,
-             tag_type *tags, uint16_t *nf_output_iface)
-=======
 is_admissible(struct bridge *br, const flow_t *flow, bool have_packet,
               tag_type *tags, int *vlanp, struct port **in_portp)
->>>>>>> ca247927
 {
     struct iface *in_iface;
     struct port *in_port;
@@ -2404,7 +2389,7 @@
  * not at all, if 'packet' was NULL. */
 static bool
 process_flow(struct bridge *br, const flow_t *flow,
-             const struct ofpbuf *packet, struct odp_actions *actions,
+             const struct ofpbuf *packet, struct xflow_actions *actions,
              tag_type *tags, uint16_t *nf_output_iface)
 {
     struct port *in_port;
@@ -2507,30 +2492,16 @@
                               void *br_)
 {
     struct bridge *br = br_;
-<<<<<<< HEAD
-    struct port *in_port;
     const union xflow_action *a;
-=======
-    const union odp_action *a;
     struct port *in_port;
     tag_type tags = 0;
     int vlan;
->>>>>>> ca247927
 
     /* Feed information from the active flows back into the learning table
      * to ensure that table is always in sync with what is actually flowing
      * through the datapath. */
-<<<<<<< HEAD
-    in_port = port_from_xf_ifidx(br, flow->in_port);
-    if (in_port) {
-        int vlan = flow_get_vlan(br, flow, in_port, false);
-         if (vlan >= 0) {
-            update_learning_table(br, flow, vlan, in_port);
-        }
-=======
     if (is_admissible(br, flow, false, &tags, &vlan, &in_port)) {
         update_learning_table(br, flow, vlan, in_port);
->>>>>>> ca247927
     }
 
     if (!br->has_bonded_ports) {
@@ -2921,11 +2892,7 @@
         n_packets++;
         compose_benign_packet(&packet, "Open vSwitch Bond Failover", 0xf177,
                               e->mac);
-<<<<<<< HEAD
-        flow_extract(&packet, XFLOWP_NONE, &flow);
-=======
-        flow_extract(&packet, 0, ODPP_NONE, &flow);
->>>>>>> ca247927
+        flow_extract(&packet, 0, XFLOWP_NONE, &flow);
         retval = ofproto_send_packet(br->ofproto, &flow, actions, a - actions,
                                      &packet);
         if (retval) {
@@ -3698,15 +3665,10 @@
         bool del_active = port->active_iface == iface->port_ifidx;
         struct iface *del;
 
-<<<<<<< HEAD
+        shash_find_and_delete_assert(&br->iface_by_name, iface->name);
+
         if (iface->xf_ifidx >= 0) {
             port_array_set(&br->ifaces, iface->xf_ifidx, NULL);
-=======
-        shash_find_and_delete_assert(&br->iface_by_name, iface->name);
-
-        if (iface->dp_ifidx >= 0) {
-            port_array_set(&br->ifaces, iface->dp_ifidx, NULL);
->>>>>>> ca247927
         }
 
         del = port->ifaces[iface->port_ifidx] = port->ifaces[--port->n_ifaces];
